--- conflicted
+++ resolved
@@ -120,40 +120,6 @@
     """
     # create dictionary
     algorithm = {
-<<<<<<< HEAD
-        "algorithm": "musplit",  # TODO temporary
-        "loss": "musplit",
-        "model": {
-            "architecture": "musplit",
-            "enable_noise_model": False,
-            "z_dims": (128, 128, 128),
-            "multiscale_count": 4,
-        },
-        "likelihood": {"type": "GaussianLikelihoodModel", "color_channels": 2},
-    }
-
-    return algorithm
-
-
-@pytest.fixture
-def minimum_algorithm_denoisplit() -> dict:
-    """Create a minimum algorithm dictionary.
-
-    Returns
-    -------
-    dict
-        A minimum algorithm example.
-    """
-    # create dictionary
-    algorithm = {
-        "algorithm": "denoisplit",
-        "loss": "denoisplit",
-        "model": {
-            "architecture": "LVAE",
-            "enable_noise_model": False,
-            "z_dims": (128, 128, 128),
-            "multiscale_count": 4,
-=======
         "algorithm_type": "vae",
         "algorithm": "musplit",  # TODO temporary
         "loss": "musplit",
@@ -165,7 +131,6 @@
         },
         "likelihood": {
             "type": "GaussianLikelihoodConfig",
->>>>>>> cd540172
         },
         "likelihood": {"type": "GaussianLikelihoodModel", "color_channels": 2},
         "noise_model": {"type": "GaussianMixtureNoiseModel"},

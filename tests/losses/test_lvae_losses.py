--- conflicted
+++ resolved
@@ -17,10 +17,7 @@
     GaussianLikelihoodConfig,
     NMLikelihoodConfig,
 )
-<<<<<<< HEAD
-=======
 from careamics.config.loss_model import KLLossConfig
->>>>>>> f0fcc89c
 from careamics.losses.loss_factory import (
     SupportedLoss,
     loss_factory,
@@ -192,10 +189,7 @@
 @pytest.mark.parametrize("batch_size", [1, 8])
 @pytest.mark.parametrize("n_layers", [1, 4])
 @pytest.mark.parametrize("enable_LC", [False, True])
-<<<<<<< HEAD
-=======
 @pytest.mark.parametrize("kl_type", ["kl", "kl_restricted"])
->>>>>>> f0fcc89c
 @pytest.mark.parametrize("rescaling", ["latent_dim", "image_dim"])
 @pytest.mark.parametrize("aggregation", ["mean", "sum"])
 @pytest.mark.parametrize("free_bits_coeff", [0.0, 1.0])
@@ -203,10 +197,7 @@
     batch_size: int,
     n_layers: int,
     enable_LC: bool,
-<<<<<<< HEAD
-=======
     kl_type: Literal["kl", "kl_restricted"],
->>>>>>> f0fcc89c
     rescaling: Literal["latent_dim", "image_dim"],
     aggregation: Literal["mean", "sum"],
     free_bits_coeff: float,
@@ -222,25 +213,18 @@
     td_data = {
         "z": z,
         "kl": [torch.ones(batch_size) for _ in range(n_layers)],
-<<<<<<< HEAD
-=======
         "kl_restricted": [torch.ones(batch_size) for _ in range(n_layers)],
->>>>>>> f0fcc89c
     }
 
     # compute the loss for different settings
     img_shape = (img_size, img_size)
     kl_loss = get_kl_divergence_loss(
-<<<<<<< HEAD
-        td_data, rescaling, aggregation, free_bits_coeff, img_shape
-=======
         kl_type=kl_type,
         topdown_data=td_data,
         rescaling=rescaling,
         aggregation=aggregation,
         free_bits_coeff=free_bits_coeff,
         img_shape=img_shape,
->>>>>>> f0fcc89c
     )
     assert isinstance(kl_loss, torch.Tensor)
     assert isinstance(kl_loss.item(), float)
@@ -282,12 +266,8 @@
     likelihood = likelihood_factory(config)
 
     # compute the loss
-<<<<<<< HEAD
-    loss_parameters = LVAELossConfig(loss_type="musplit")
-=======
     kl_params = KLLossConfig(loss_type=kl_type)
     loss_parameters = LVAELossConfig(loss_type="musplit", kl_params=kl_params)
->>>>>>> f0fcc89c
     output = musplit_loss(
         model_outputs=(reconstruction, td_data),
         targets=target,
@@ -333,12 +313,8 @@
     likelihood = likelihood_factory(nm_config, noise_model=nm)
 
     # compute the loss
-<<<<<<< HEAD
-    loss_parameters = LVAELossConfig(loss_type="denoisplit")
-=======
     kl_params = KLLossConfig(loss_type=kl_type)
     loss_parameters = LVAELossConfig(loss_type="denoisplit", kl_params=kl_params)
->>>>>>> f0fcc89c
     output = denoisplit_loss(
         model_outputs=(reconstruction, td_data),
         targets=target,
@@ -397,14 +373,10 @@
     gaussian_likelihood = likelihood_factory(gaussian_config)
 
     # compute the loss
-<<<<<<< HEAD
-    loss_parameters = LVAELossConfig(loss_type="denoisplit_musplit")
-=======
     kl_params = KLLossConfig(loss_type=kl_type)
     loss_parameters = LVAELossConfig(
         loss_type="denoisplit_musplit", kl_params=kl_params
     )
->>>>>>> f0fcc89c
     output = denoisplit_musplit_loss(
         model_outputs=(reconstruction, td_data),
         targets=target,

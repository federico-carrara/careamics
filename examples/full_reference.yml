--- conflicted
+++ resolved
@@ -48,19 +48,12 @@
     Normalize:
     # masking strategy for N2V family of algorithms. Must come last
     ManipulateN2V:
-<<<<<<< HEAD
         # Optional, percentage of masked pixel per patch (between 0.1 and 20%)
         masked_pixel_percentage: 0.2
         # Optional, size of the ROI used to select pixels to mask (between 5 and 21)
         roi_size: 11
         # Optional, mask used in structN2V algorithm.
         struck_mask: [[0, 1, 1, 1, 1, 1, 0]]
-=======
-      # Optional, percentage of masked pixel per patch (between 0.1 and 20%)
-      masked_pixel_percentage: 0.2
-      # Optional, size of the ROI used to select pixels to mask (between 5 and 21)
-      roi_size: 11
->>>>>>> 007ee4fa
 
 training:
   # Number of epochs, greater or equal than 1
@@ -93,13 +86,6 @@
       patience: 10
       factor: 0.5
 
-<<<<<<< HEAD
-=======
-  # Use augmentation (True or False)
-  # TODO: should be in transforms
-  augmentation: True
-
->>>>>>> 007ee4fa
   # Optional, use WandB (True or False), must be installed in your conda environment
   use_wandb: False
 

import logging
import sys
from pathlib import Path
from typing import Iterable, Optional, Sequence, Union

import torch.utils.data
from rich.console import Console, Group
from rich.live import Live
from rich.logging import RichHandler
from rich.padding import Padding
from rich.panel import Panel
from rich.progress import (
    BarColumn,
    MofNCompleteColumn,
    Progress,
    SpinnerColumn,
    TextColumn,
    TimeElapsedColumn,
    TimeRemainingColumn,
)
from rich_pixels import Pixels

LOGGERS: dict = {}


# TODO: export all the loggers to the same file
def get_logger(
    name: str, log_level=logging.INFO, log_path: Optional[Union[str, Path]] = None
):
    """Creates a python logger instance with configured handlers."""
    logger = logging.getLogger(name)
    if name in LOGGERS:
        return logger

    for logger_name in LOGGERS:
        if name.startswith(logger_name):
            return logger

    logger.propagate = False

    if log_path:
        handlers = [
            RichHandler(rich_tracebacks=True, show_level=False),
            logging.FileHandler(log_path),
        ]
    else:
        handlers = [RichHandler(rich_tracebacks=True, show_level=False)]

    formatter = logging.Formatter("%(message)s")

    for handler in handlers:
        handler.setFormatter(formatter)
        handler.setLevel(log_level)
        logger.addHandler(handler)

    logger.setLevel(log_level)
    LOGGERS[name] = True

    return logger


class ProgressLogger:
    """
    Provides Rich interface for logging and progress monitoring.

    Can track progress of different concurrent iterable tasks.
    """

    def __init__(self):
        self.is_in_notebook = "ipykernel" in sys.modules

        self.console = Console()

        self.tasks = {}
        self.total_progress = Progress(
            TextColumn("{task.description}", justify="right"),
            MofNCompleteColumn(),
            BarColumn(bar_width=60),
            TextColumn("Time elapsed: "),
            TimeElapsedColumn(),
            TextColumn("Time remaining: "),
            TimeRemainingColumn(compact=True),
        )

        self.task_progress = Progress(
            TextColumn("{task.description}", justify="right"),
            SpinnerColumn(spinner_name="point", style="red"),
            MofNCompleteColumn(),
            BarColumn(bar_width=60),
            TextColumn("Time elapsed: "),
            TimeElapsedColumn(),
        )

        progress_group = Group(
            Padding(self.total_progress, (1, 8)), Padding(self.task_progress, (0, 5))
        )

        if not self.is_in_notebook:
            banner = self._open_banner()
            pixels = Pixels.from_ascii(banner)
            header_panel = Panel.fit(pixels, style="red", padding=1)
            self.console.print(header_panel)

        self.interface = Group(progress_group)
        self.live = None

    @staticmethod
    def _open_banner():
        banner_path = Path(__file__).with_name("ascii_logo.txt")
        with banner_path.open() as file:
            banner = file.read()
        return banner

    def _start_live_if_needed(self):
        if not self.live:
            self.live = Live(self.interface)
            self.live.__enter__()

    def _get_task(self, task_name: str, task_length: Optional[int], tracker: Progress):
        if task_name not in self.tasks:
            task_id = tracker.add_task(task_name, total=task_length)
            self.tasks[task_name] = task_id
        else:
            task_id = self.tasks[task_name]
            tracker.reset(task_id, visible=True)
            tracker.start_task(task_id)

        return task_id

<<<<<<< HEAD
    def __del__(self):
        self.exit()

    def exit(self) -> None:
=======
    def reset(self) -> None:
>>>>>>> ed2f2553
        """Exits the logger."""
        if self.live is not None:
            self.live.__exit__(None, None, None)
            self.live = None

    @staticmethod
    def _get_task_length(task_iterable: Union[Iterable, Sequence]) -> Optional[int]:
        task_length = None

        if isinstance(task_iterable, torch.utils.data.DataLoader):
            task_type = type(task_iterable.dataset)
            if not issubclass(task_type, torch.utils.data.IterableDataset):
                if hasattr(task_iterable, "__len__"):
                    task_length = task_iterable.__len__()
        else:
            if hasattr(task_iterable, "__len__"):
                task_length = task_iterable.__len__()

        return task_length

    def __call__(
        self,
        task_iterable: Union[Iterable, Sequence],
        task_name: str,
        overall_progress: bool = False,
        persistent: bool = True,
    ):
        """
        Tracks progress of an iterable task.

        Parameters
        ----------
        task_iterable: Iterable
            Any iterable, for example torch dataset, dataloader, range, etc.
        task_name: str
            Task name to be displayed on the progress bar.
        overall_progress: bool
            If True, the task is considered a "main" one, and will be displayed on top
        persistent: bool
            If False, task's progress bar will disappear after task is finished
        """
        self._start_live_if_needed()

        if overall_progress:
            tracker = self.total_progress
        else:
            tracker = self.task_progress

        task_length = self._get_task_length(task_iterable)

        task_id = self._get_task(task_name, task_length, tracker=tracker)

        for item in task_iterable:
            yield item
            tracker.update(task_id, advance=1)

        if not persistent:
            tracker.reset(task_id, visible=False)
            self.tasks.pop(task_name)<|MERGE_RESOLUTION|>--- conflicted
+++ resolved
@@ -127,14 +127,7 @@
 
         return task_id
 
-<<<<<<< HEAD
-    def __del__(self):
-        self.exit()
-
-    def exit(self) -> None:
-=======
     def reset(self) -> None:
->>>>>>> ed2f2553
         """Exits the logger."""
         if self.live is not None:
             self.live.__exit__(None, None, None)

import random
from logging import FileHandler
from pathlib import Path
<<<<<<< HEAD
from typing import Dict, Optional, Tuple, Union, List
=======
from typing import Dict, List, Optional, Tuple, Union
>>>>>>> 160f7a17

import numpy as np
import torch
from torch.utils.data import DataLoader, TensorDataset

from bioimageio.spec.model.raw_nodes import Model as BioimageModel

from careamics_restoration.utils.logging import ProgressLogger, get_logger

from .config import Configuration, load_configuration
from .dataset.tiff_dataset import (
    get_prediction_dataset,
    get_train_dataset,
    get_validation_dataset,
)
from .losses import create_loss_function
from .metrics import MetricTracker
from .models import create_model
from .prediction_utils import stitch_prediction
from .utils import (
    denormalize,
    get_device,
    normalize,
    setup_cudnn_reproducibility,
)
from careamics_restoration.bioimage import (
    build_zip_model, get_default_model_specs,
    PYTORCH_STATE_DICT
)


def seed_everything(seed: int):
    """Seed all random number generators for reproducibility."""
    random.seed(seed)
    np.random.seed(seed)
    torch.manual_seed(seed)
    torch.cuda.manual_seed_all(seed)
    return seed


# TODO: discuss normalization strategies, test running mean and std
class Engine:
    """Class allowing training and prediction of a model.

    There are three ways to instantiate an Engine:
    1. With a configuration object
    2. With a configuration file, by passing a path

    In each case, the parameter name must be provided explicitly. For example:
    ``` python
    engine = Engine(config_path="path/to/config.yaml")
    ```

    Note that only one of these options can be used at a time, otherwise only one
    of them will be used, in the order of the list above.

    Parameters
    ----------
    config : Optional[Configuration], optional
        Configuration object, by default None
    config_path : Optional[Union[str, Path]], optional
        Path to configuration file, by default None
    """

    def __init__(
        self,
        *,
        config: Optional[Configuration] = None,
        config_path: Optional[Union[str, Path]] = None,
    ) -> None:
        # Sanity checks
        if config is None and config_path is None:
            raise ValueError("No configuration or path provided.")

        if config is not None:
            # check that config is a Configuration object
            if not isinstance(config, Configuration):
                raise TypeError(
                    f"config must be a Configuration object, got {type(config)}"
                )
            self.cfg = config
        elif config_path is not None:
            self.cfg = load_configuration(config_path)

        # set logging
        log_path = self.cfg.working_directory / "log.txt"
        self.progress = ProgressLogger()
        self.logger = get_logger(__name__, log_path=log_path)

        # create model, optimizer, lr scheduler and gradient scaler
        (
            self.model,
            self.optimizer,
            self.lr_scheduler,
            self.scaler,
            self.cfg,
        ) = create_model(self.cfg)
        # create loss function
        self.loss_func = create_loss_function(self.cfg)

        # use wandb or not
        if self.cfg.training is not None:
            self.use_wandb = self.cfg.training.use_wandb
        else:
            self.use_wandb = False

        if self.use_wandb:
            try:
                from wandb.errors import UsageError

                from careamics_restoration.utils.wandb import WandBLogging

                try:
                    self.wandb = WandBLogging(
                        experiment_name=self.cfg.experiment_name,
                        log_path=self.cfg.working_directory,
                        config=self.cfg,
                        model_to_watch=self.model,
                    )
                except UsageError as e:
                    self.logger.warning(
                        f"Wandb usage error, using default logger. Check whether wandb "
                        f"correctly configured:\n"
                        f"{e}"
                    )
                    self.use_wandb = False

            except ModuleNotFoundError:
                self.logger.warning(
                    "Wandb not installed, using default logger. Try pip install wandb"
                )
                self.use_wandb = False

        # get GPU or CPU device
        self.device = get_device()

        # seeding
        setup_cudnn_reproducibility(deterministic=True, benchmark=False)
        seed_everything(seed=42)

    def train(self):
        """Main train method.

        Performs training and validation steps for the specified number of epochs.

        """
        if self.cfg.training is not None:
            # General func
            train_loader = self.get_train_dataloader()

            # Set mean and std from train dataset of none
            if self.cfg.data.mean is None or self.cfg.data.std is None:
                self.cfg.data.set_mean_and_std(
                    train_loader.dataset.mean, train_loader.dataset.std
                )

            eval_loader = self.get_val_dataloader()

            self.logger.info(
                f"Starting training for {self.cfg.training.num_epochs} epochs"
            )

            val_losses = []
            try:
                for epoch in self.progress(
                    range(self.cfg.training.num_epochs),
                    task_name="Epochs",
                    overall_progress=True,
                ):  # loop over the dataset multiple times
                    train_outputs = self._train_single_epoch(
                        train_loader,
                        self.cfg.training.amp.use,
                    )

                    # Perform validation step
                    eval_outputs = self.evaluate(eval_loader)
                    self.logger.info(
                        f'Validation loss for epoch {epoch}: {eval_outputs["loss"]}'
                    )
                    # Add update scheduler rule based on type
                    self.lr_scheduler.step(eval_outputs["loss"])
                    val_losses.append(eval_outputs["loss"])
                    name = self.save_checkpoint(epoch, val_losses, "state_dict")
                    self.logger.info(f"Saved checkpoint to {name}")

                    if self.use_wandb:
                        learning_rate = self.optimizer.param_groups[0]["lr"]
                        metrics = {
                            "train": train_outputs,
                            "eval": eval_outputs,
                            "lr": learning_rate,
                        }
                        self.wandb.log_metrics(metrics)

            except KeyboardInterrupt:
                self.logger.info("Training interrupted")
                self.progress.exit()
        else:
            # TODO: instead of error, maybe fail gracefully with a logging/warning
            raise ValueError("Missing training entry in configuration file.")

    def _train_single_epoch(
        self,
        loader: torch.utils.data.DataLoader,
        amp: bool,
    ):
        """Runs a single epoch of training.

        Parameters
        ----------
        loader : torch.utils.data.DataLoader
            dataloader object for training stage
        optimizer : torch.optim.Optimizer
            optimizer object
        scaler : torch.cuda.amp.GradScaler
            scaler object for mixed precision training
        amp : bool
            whether to use automatic mixed precision
        """
        # TODO looging error LiveError: Only one live display may be active at once

        avg_loss = MetricTracker()
        self.model.to(self.device)
        self.model.train()

        for batch, *auxillary in self.progress(loader, task_name="train"):
            self.optimizer.zero_grad()

            with torch.cuda.amp.autocast(enabled=amp):
                outputs = self.model(batch.to(self.device))

            loss = self.loss_func(outputs, *auxillary, self.device)
            self.scaler.scale(loss).backward()

            avg_loss.update(loss.item(), batch.shape[0])

            self.optimizer.step()

        return {"loss": avg_loss.avg}

    def evaluate(self, eval_loader: torch.utils.data.DataLoader) -> Dict[str, float]:
        """Perform evaluation on the validation set.

        Parameters
        ----------
        eval_loader : torch.utils.data.DataLoader
            dataloader object for validation set

        Returns
        -------
        metrics: Dict
            validation metrics
        """
        self.model.eval()
        avg_loss = MetricTracker()

        with torch.no_grad():
            for patch, *auxillary in self.progress(
                eval_loader, task_name="validate", persistent=False
            ):
                outputs = self.model(patch.to(self.device))
                loss = self.loss_func(outputs, *auxillary, self.device)
                avg_loss.update(loss.item(), patch.shape[0])

        return {"loss": avg_loss.avg}

    def predict(
        self,
        external_input: Optional[np.ndarray] = None,
        mean: Optional[float] = None,
        std: Optional[float] = None,
    ) -> np.ndarray:
        """Inference.

        Can be used with external input or with the dataset, provided in the
        configuration file.

        Parameters
        ----------
        external_input : Optional[np.ndarray], optional
            external image array to predict on, by default None
        mean : float, optional
            mean of the train dataset, by default None
        std : float, optional
            standard deviation of the train dataset, by default None

        Returns
        -------
        np.ndarray
            predicted image array of the same shape as the input
        """
        self.model.to(self.device)
        self.model.eval()
        # TODO external input shape should either be compatible with the model or tiled.
        #  Add checks and raise errors
        if not mean and not std:
            mean = self.cfg.data.mean
            std = self.cfg.data.std

        if not mean or not std:
            raise ValueError(
                "Mean or std are not specified in the configuration and in parameters"
            )

        pred_loader, stitch = self.get_predict_dataloader(
            external_input=external_input,
            mean=mean,
            std=std,
        )
        # TODO keep getting this ValueError: Mean or std are not specified in the
        # configuration and in parameters
        # TODO where is this error? is this linked to an issue? Mention issue here.

        tiles = []
        prediction = []
        if external_input is not None:
            self.logger.info("Starting prediction on external input")
        if stitch:
            self.logger.info("Starting tiled prediction")
        else:
            self.logger.info("Starting prediction on whole sample")

        # TODO Joran/Vera: make this as a config object, add function to assess the
        # external input
        # TODO instruction unclear
        with torch.no_grad():
            # TODO tiled prediction slow af, profile and optimize
            # TODO progress bar isn't displayed
            # TODO is this linked to an issue? Mention issue here.
            for _, (tile, *auxillary) in self.progress(
                enumerate(pred_loader), task_name="Prediction"
            ):
                if auxillary:
                    (
                        last_tile,
                        sample_shape,
                        overlap_crop_coords,
                        stitch_coords,
                    ) = auxillary

                outputs = self.model(tile.to(self.device))
                outputs = denormalize(outputs, mean, std)

                if stitch:
                    # Crop predited tile according to overlap coordinates
                    predicted_tile = outputs.squeeze()[
                        (
                            ...,
                            *[
                                slice(c[0].item(), c[1].item())
                                for c in overlap_crop_coords
                            ],
                        )
                    ]
                    # TODO: removing ellipsis works for 3.11
                    """ 3.11 syntax
                    predicted_tile = outputs.squeeze()[
                        *[
                            slice(c[0].item(), c[1].item())
                            for c in list(overlap_crop_coords)
                        ],
                    ]
                    """
                    tiles.append(
                        (
                            predicted_tile.cpu().numpy(),
                            stitch_coords,
                        )
                    )
                    # check if sample is finished
                    if last_tile:
                        # Stitch tiles together
                        predicted_sample = stitch_prediction(tiles, sample_shape)
                        prediction.append(predicted_sample)
                else:
                    prediction.append(outputs.detach().cpu().numpy().squeeze())

        self.logger.info(f"Predicted {len(prediction)} samples")
        return np.stack(prediction)

    def get_train_dataloader(self) -> DataLoader:
        """_summary_.

        _extended_summary_

        Returns
        -------
        DataLoader
            _description_
        """
        # TODO necessary for mypy, is there a better way to enforce non-null? Should
        # the training config be optional?
        if self.cfg.training is not None:
            dataset = get_train_dataset(self.cfg)
            dataloader = DataLoader(
                dataset,
                batch_size=self.cfg.training.batch_size,
                num_workers=self.cfg.training.num_workers,
                pin_memory=True,
            )
            return dataloader

        else:
            raise ValueError("Missing training entry in configuration file.")

    def get_val_dataloader(self) -> DataLoader:
        """_summary_.

        _extended_summary_

        Returns
        -------
        DataLoader
            _description_
        """
        if self.cfg.training is not None:
            dataset = get_validation_dataset(self.cfg)
            dataloader = DataLoader(
                dataset,
                batch_size=self.cfg.training.batch_size,
                num_workers=self.cfg.training.num_workers,
                pin_memory=True,
            )
            return dataloader

        else:
            raise ValueError("Missing training entry in configuration file.")

    def get_predict_dataloader(
        self,
        external_input: Optional[np.ndarray] = None,
        mean: Optional[float] = None,
        std: Optional[float] = None,
    ) -> Tuple[DataLoader, bool]:
        """_summary_.

        _extended_summary_

        Parameters
        ----------
        external_input : Optional[np.ndarray], optional
            _description_, by default None
        mean : Optional[float], optional
            _description_, by default None
        std : Optional[float], optional
            _description_, by default None

        Returns
        -------
        Tuple[DataLoader, bool]
            _description_
        """
        # TODO mypy does not take into account "is not None", we need to find a
        # workaround
        if external_input is not None and mean is not None and std is not None:
            normalized_input = normalize(external_input, mean, std)
            normalized_input = normalized_input.astype(np.float32)
            dataset = TensorDataset(torch.from_numpy(normalized_input))
            stitch = False  # TODO can also be true
        else:
            dataset = get_prediction_dataset(self.cfg)
            stitch = (
                hasattr(dataset, "patch_extraction_method")
                and dataset.patch_extraction_method is not None
            )
        return (
            # TODO this is hardcoded for now
            DataLoader(
                dataset,
                batch_size=1,  # self.cfg.prediction.data.batch_size,
                num_workers=0,  # self.cfg.prediction.data.num_workers,
                pin_memory=True,
            ),
            stitch,
        )

    def save_checkpoint(self, epoch: int, losses: List[float], save_method: str) -> str:
        """Save the model to a checkpoint file.

        Parameters
        ----------
        epoch : int
            Last epoch.
        losses : List[float]
            List of losses.
        save_method : str
            Method to save the model. Can be 'state_dict', or jit.
        """
        if epoch == 0 or losses[-1] < min(losses):
            name = f"{self.cfg.experiment_name}_best.pth"
        else:
            name = f"{self.cfg.experiment_name}_latest.pth"
        workdir = self.cfg.working_directory
        workdir.mkdir(parents=True, exist_ok=True)

<<<<<<< HEAD
        torch.save(self.model.state_dict(), workdir / name)
        return name

    def save_as_bioimage(
        self,
        output_zip: Union[Path, str],
        model_specs: Optional[dict] = None
    ) -> BioimageModel:
        """Export the current model to BioImage.io model zoo format.

        Parameters
        ----------
        output_zip (Union[Path, str]): Where to save the model zip file.
        model_specs (Optional[dict]): a dictionary that keys are the bioimage-core
        `build_model` parameters.
        If None then it will be populated up by the model default specs.
        """
        workdir = self.cfg.working_directory
        weight_path = workdir.joinpath(
            f"{self.cfg.experiment_name}_best.pth").absolute()
        test_inputs, test_outputs = self._get_sample_io_files()

        specs = get_default_model_specs(self.cfg.algorithm.loss)
        if model_specs is not None:
            specs.update(model_specs)

        specs.update({
            "output_path": str(output_zip),
            "weight_type": PYTORCH_STATE_DICT,
            "weight_uri": str(weight_path),
            "architecture": "careamics_restoration.models.unet",
            "test_inputs": test_inputs,
            "test_outputs": test_outputs,
        })

        raw_model = build_zip_model(
            config=self.cfg,
            model_specs=specs,
        )

        return raw_model

    def _get_sample_io_files(self) -> Tuple[List[str], List[str]]:
        """Create numpy files for each model's input and outputs."""
        # TODO: Right now this just creates random arrays.
        # input:
        sample_input = np.random.randn(*self.cfg.training.patch_size)
        # if there are more input axes (like channel, ...),
        # then expand the sample dimensions.
        len_diff = len(self.cfg.data.axes) - len(self.cfg.training.patch_size)
        if len_diff > 0:
            sample_input = np.expand_dims(
                sample_input,
                axis=tuple(i for i in range(len_diff))
            )
        # finally add the batch dim
        sample_input = np.expand_dims(sample_input, axis=0)
        # output: I guess this is the same as input.
        sample_output = np.random.randn(*sample_input.shape)
        # save numpy files
        workdir = self.cfg.working_directory
        in_file = workdir.joinpath("test_inputs.npy")
        np.save(in_file, sample_input)
        out_file = workdir.joinpath("test_outputs.npy")
        np.save(out_file, sample_output)

        return [str(in_file.absolute())], [str(out_file.absolute())]
=======
        if save_method == "state_dict":
            checkpoint = {
                "epoch": epoch,
                "model_state_dict": self.model.state_dict(),
                "optimizer_state_dict": self.optimizer.state_dict(),
                "scheduler_state_dict": self.lr_scheduler.state_dict(),
                "grad_scaler_state_dict": self.scaler.state_dict(),
                "loss": losses[-1],
                "config": self.cfg.model_dump(),
            }
            torch.save(checkpoint, workdir / name)

        elif save_method == "jit":
            # TODO Vera help.
            # TODO add save method check in config
            raise NotImplementedError("JIT not implemented")
        else:
            raise ValueError("Invalid save method")
        return self.cfg.working_directory.absolute() / name

    def __del__(self) -> None:
        for handler in self.logger.handlers:
            if isinstance(handler, FileHandler):
                self.logger.removeHandler(handler)
                handler.close()
>>>>>>> 160f7a17
<|MERGE_RESOLUTION|>--- conflicted
+++ resolved
@@ -1,11 +1,7 @@
 import random
 from logging import FileHandler
 from pathlib import Path
-<<<<<<< HEAD
-from typing import Dict, Optional, Tuple, Union, List
-=======
 from typing import Dict, List, Optional, Tuple, Union
->>>>>>> 160f7a17
 
 import numpy as np
 import torch
@@ -501,9 +497,31 @@
         workdir = self.cfg.working_directory
         workdir.mkdir(parents=True, exist_ok=True)
 
-<<<<<<< HEAD
-        torch.save(self.model.state_dict(), workdir / name)
-        return name
+        if save_method == "state_dict":
+            checkpoint = {
+                "epoch": epoch,
+                "model_state_dict": self.model.state_dict(),
+                "optimizer_state_dict": self.optimizer.state_dict(),
+                "scheduler_state_dict": self.lr_scheduler.state_dict(),
+                "grad_scaler_state_dict": self.scaler.state_dict(),
+                "loss": losses[-1],
+                "config": self.cfg.model_dump(),
+            }
+            torch.save(checkpoint, workdir / name)
+
+        elif save_method == "jit":
+            # TODO Vera help.
+            # TODO add save method check in config
+            raise NotImplementedError("JIT not implemented")
+        else:
+            raise ValueError("Invalid save method")
+        return self.cfg.working_directory.absolute() / name
+
+    def __del__(self) -> None:
+        for handler in self.logger.handlers:
+            if isinstance(handler, FileHandler):
+                self.logger.removeHandler(handler)
+                handler.close()
 
     def save_as_bioimage(
         self,
@@ -568,31 +586,4 @@
         out_file = workdir.joinpath("test_outputs.npy")
         np.save(out_file, sample_output)
 
-        return [str(in_file.absolute())], [str(out_file.absolute())]
-=======
-        if save_method == "state_dict":
-            checkpoint = {
-                "epoch": epoch,
-                "model_state_dict": self.model.state_dict(),
-                "optimizer_state_dict": self.optimizer.state_dict(),
-                "scheduler_state_dict": self.lr_scheduler.state_dict(),
-                "grad_scaler_state_dict": self.scaler.state_dict(),
-                "loss": losses[-1],
-                "config": self.cfg.model_dump(),
-            }
-            torch.save(checkpoint, workdir / name)
-
-        elif save_method == "jit":
-            # TODO Vera help.
-            # TODO add save method check in config
-            raise NotImplementedError("JIT not implemented")
-        else:
-            raise ValueError("Invalid save method")
-        return self.cfg.working_directory.absolute() / name
-
-    def __del__(self) -> None:
-        for handler in self.logger.handlers:
-            if isinstance(handler, FileHandler):
-                self.logger.removeHandler(handler)
-                handler.close()
->>>>>>> 160f7a17
+        return [str(in_file.absolute())], [str(out_file.absolute())]
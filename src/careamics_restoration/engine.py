--- conflicted
+++ resolved
@@ -540,7 +540,6 @@
         If None then it will be populated up by the model default specs.
         """
         workdir = self.cfg.working_directory
-<<<<<<< HEAD
         # load a best check point and save only the model state_dict.
         checkpoint_path = workdir.joinpath(
             f"{self.cfg.experiment_name}_best.pth").absolute()
@@ -548,11 +547,6 @@
         weight_path = workdir.joinpath("model_weights.pth")
         torch.save(checkpoint["model_state_dict"], weight_path)
         # get in/out samples' files
-=======
-        weight_path = workdir.joinpath(
-            f"{self.cfg.experiment_name}_best.pth"
-        ).absolute()
->>>>>>> 538a8cd5
         test_inputs, test_outputs = self._get_sample_io_files()
 
         specs = get_default_model_specs(self.cfg.algorithm.loss)

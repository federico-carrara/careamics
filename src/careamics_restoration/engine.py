import random
from pathlib import Path
from typing import Dict, Optional, Tuple, Union

import numpy as np
import torch
from torch.utils.data import DataLoader, TensorDataset

from careamics_restoration.utils.logging import ProgressLogger, get_logger

<<<<<<< HEAD
from .config import load_configuration
=======
from .config import Configuration, load_configuration
>>>>>>> 30bad532
from .dataset.tiff_dataset import (
    get_prediction_dataset,
    get_train_dataset,
    get_validation_dataset,
)
from .losses import create_loss_function
from .metrics import MetricTracker
from .models import create_model
from .prediction_utils import stitch_prediction
from .utils import (
    denormalize,
    get_device,
    normalize,
    setup_cudnn_reproducibility,
)


def seed_everything(seed: int):
    """Seed all random number generators for reproducibility."""
    random.seed(seed)
    np.random.seed(seed)
    torch.manual_seed(seed)
    torch.cuda.manual_seed_all(seed)
    return seed


# TODO: discuss normalization strategies, test running mean and std
class Engine:
    """Class allowing training and prediction of a model.

    There are three ways to instantiate an Engine:
    1. With a configuration object
    2. With a configuration file, by passing a path

    In each case, the parameter name must be provided explicitly. For example:
    ``` python
    engine = Engine(config_path="path/to/config.yaml")
    ```

    Note that only one of these options can be used at a time, otherwise only one
    of them will be used, in the order of the list above.

    Parameters
    ----------
    config : Optional[Configuration], optional
        Configuration object, by default None
    config_path : Optional[Union[str, Path]], optional
        Path to configuration file, by default None
    """

    def __init__(
        self,
        *,
        config: Optional[Configuration] = None,
        config_path: Optional[Union[str, Path]] = None,
    ) -> None:
        # Sanity checks
        if config is None and config_path is None:
            raise ValueError("No configuration or path provided.")

        if config is not None:
            self.cfg = config
        elif config_path is not None:
            self.cfg = load_configuration(config_path)

        # set logging
        log_path = self.cfg.working_directory / "log.txt"
        self.progress = ProgressLogger()
        self.logger = get_logger(__name__, log_path=log_path)

        # create model and loss function
        self.model = create_model(self.cfg)
        self.loss_func = create_loss_function(self.cfg)

        # use wandb or not
        if self.cfg.training is not None:
            self.use_wandb = self.cfg.training.use_wandb
        else:
            self.use_wandb = False

        if self.use_wandb:
            try:
                from wandb.errors import UsageError

                from careamics_restoration.utils.wandb import WandBLogging

                try:
                    self.wandb = WandBLogging(
                        experiment_name=self.cfg.experiment_name,
                        log_path=self.cfg.working_directory,
                        config=self.cfg,
                        model_to_watch=self.model,
                    )
                except UsageError as e:
                    self.logger.warning(
                        f"Wandb usage error, using default logger. Check whether wandb "
                        f"correctly configured:\n"
                        f"{e}"
                    )
                    self.use_wandb = False

            except ModuleNotFoundError:
                self.logger.warning(
                    "Wandb not installed, using default logger. Try pip install wandb"
                )
                self.use_wandb = False

        # get GPU or CPU device
        self.device = get_device()

        # seeding
        setup_cudnn_reproducibility(deterministic=True, benchmark=False)
        seed_everything(seed=42)

    def train(self):
        """Main train method.

        Performs training and validation steps for the specified number of epochs.

        """
        if self.cfg.training is not None:
            # General func
            train_loader = self.get_train_dataloader()

            # Set mean and std from train dataset of none
            if self.cfg.data.mean is None or self.cfg.data.std is None:
                self.cfg.data.set_mean_and_std(
                    train_loader.dataset.mean, train_loader.dataset.std
                )

            eval_loader = self.get_val_dataloader()

            optimizer, lr_scheduler = self.get_optimizer_and_scheduler()
            scaler = self.get_grad_scaler()
            self.logger.info(
                f"Starting training for {self.cfg.training.num_epochs} epochs"
            )

            val_losses = []
            try:
                for epoch in self.progress(
                    range(self.cfg.training.num_epochs),
                    task_name="Epochs",
                    overall_progress=True,
                ):  # loop over the dataset multiple times
                    train_outputs = self._train_single_epoch(
                        train_loader,
                        optimizer,
                        scaler,
                        self.cfg.training.amp.use,
                    )

                    # Perform validation step
                    eval_outputs = self.evaluate(eval_loader)
                    self.logger.info(
                        f'Validation loss for epoch {epoch}: {eval_outputs["loss"]}'
                    )
                    # Add update scheduler rule based on type
                    lr_scheduler.step(eval_outputs["loss"])

                    if len(val_losses) == 0 or eval_outputs["loss"] < min(val_losses):
                        name = self.save_checkpoint(True)
                    else:
                        name = self.save_checkpoint(False)
                    val_losses.append(eval_outputs["loss"])

                    self.logger.info(
                        f"Saved checkpoint to {self.cfg.working_directory.absolute() / name}"
                    )

                    if self.use_wandb:
                        learning_rate = optimizer.param_groups[0]["lr"]
                        metrics = {
                            "train": train_outputs,
                            "eval": eval_outputs,
                            "lr": learning_rate,
                        }
                        self.wandb.log_metrics(metrics)

            except KeyboardInterrupt:
                self.logger.info("Training interrupted")
                self.progress.exit()
        else:
            # TODO: instead of error, maybe fail gracefully with a logging/warning to users
            raise ValueError("Missing training entry in configuration file.")

    def _train_single_epoch(
        self,
        loader: torch.utils.data.DataLoader,
        optimizer: torch.optim.Optimizer,
        scaler: torch.cuda.amp.GradScaler,
        amp: bool,
    ):
        """Runs a single epoch of training.

        Parameters
        ----------
        loader : torch.utils.data.DataLoader
            dataloader object for training stage
        optimizer : torch.optim.Optimizer
            optimizer object
        scaler : torch.cuda.amp.GradScaler
            scaler object for mixed precision training
        amp : bool
            whether to use automatic mixed precision
        """
        # TODO looging error LiveError: Only one live display may be active at once

        avg_loss = MetricTracker()
        self.model.to(self.device)
        self.model.train()

        for batch, *auxillary in self.progress(
            loader, task_name="train", unbounded=True
        ):
            optimizer.zero_grad()

            with torch.cuda.amp.autocast(enabled=amp):
                outputs = self.model(batch.to(self.device))

            loss = self.loss_func(outputs, *auxillary, self.device)
            scaler.scale(loss).backward()

            avg_loss.update(loss.item(), batch.shape[0])

            optimizer.step()

        return {"loss": avg_loss.avg}

    def evaluate(self, eval_loader: torch.utils.data.DataLoader) -> Dict[str, float]:
        """Perform evaluation on the validation set.

        Parameters
        ----------
        eval_loader : torch.utils.data.DataLoader
            dataloader object for validation set

        Returns
        -------
        metrics: Dict
            validation metrics
        """
        self.model.eval()
        avg_loss = MetricTracker()

        with torch.no_grad():
            for patch, *auxillary in self.progress(
                eval_loader, task_name="validate", unbounded=True, persistent=False
            ):
                outputs = self.model(patch.to(self.device))
                loss = self.loss_func(outputs, *auxillary, self.device)
                avg_loss.update(loss.item(), patch.shape[0])

        return {"loss": avg_loss.avg}

    def predict(
        self,
        external_input: Optional[np.ndarray] = None,
        mean: Optional[float] = None,
        std: Optional[float] = None,
    ) -> np.ndarray:
        """Inference.

        Can be used with external input or with the dataset, provided in the
        configuration file.

        Parameters
        ----------
        external_input : Optional[np.ndarray], optional
            external image array to predict on, by default None
        mean : float, optional
            mean of the train dataset, by default None
        std : float, optional
            standard deviation of the train dataset, by default None

        Returns
        -------
        np.ndarray
            predicted image array of the same shape as the input
        """
        self.model.to(self.device)
        self.model.eval()
        # TODO external input shape should either be compatible with the model or tiled. Add checks and raise errors
        if not mean and not std:
            mean = self.cfg.data.mean
            std = self.cfg.data.std

        if not mean or not std:
            raise ValueError(
                "Mean or std are not specified in the configuration and in parameters"
            )

        pred_loader, stitch = self.get_predict_dataloader(
            external_input=external_input,
            mean=mean,
            std=std,
        )
        # TODO keep getting this ValueError: Mean or std are not specified in the configuration and in parameters
        # TODO where is this error? is this linked to an issue? Mention issue here.

        tiles = []
        prediction = []
        if external_input is not None:
            self.logger.info("Starting prediction on external input")
        if stitch:
            self.logger.info("Starting tiled prediction")
        else:
            self.logger.info("Starting prediction on whole sample")

        # TODO Joran/Vera: make this as a config object, add function to assess the external input
        # TODO instruction unclear
        with torch.no_grad():
            # TODO tiled prediction slow af, profile and optimize
            # TODO progress bar isn't displayed
            # TODO is this linked to an issue? Mention issue here.
            for _, (tile, *auxillary) in self.progress(
                enumerate(pred_loader), task_name="Prediction", unbounded=True
            ):
                if auxillary:
                    (
                        last_tile,
                        sample_shape,
                        overlap_crop_coords,
                        stitch_coords,
                    ) = auxillary

                outputs = self.model(tile.to(self.device))
                outputs = denormalize(outputs, mean, std)

                if stitch:
                    # Crop predited tile according to overlap coordinates
                    predicted_tile = outputs.squeeze()[
                        (
                            ...,
                            *[
                                slice(c[0].item(), c[1].item())
                                for c in overlap_crop_coords
                            ],
                        )
                    ]
                    # TODO: removing ellipsis works for 3.11
                    """ 3.11 syntax
                    predicted_tile = outputs.squeeze()[
                        *[
                            slice(c[0].item(), c[1].item())
                            for c in list(overlap_crop_coords)
                        ],
                    ]
                    """
                    tiles.append(
                        (
                            predicted_tile.cpu().numpy(),
                            stitch_coords,
                        )
                    )
                    # check if sample is finished
                    if last_tile:
                        # Stitch tiles together
                        predicted_sample = stitch_prediction(tiles, sample_shape)
                        prediction.append(predicted_sample)
                else:
                    prediction.append(outputs.detach().cpu().numpy().squeeze())

        self.logger.info(f"Predicted {len(prediction)} samples")
        return np.stack(prediction)

    # TODO: add custom collate function and separate dataloader create func, sample
    def get_train_dataloader(self) -> DataLoader:
        """_summary_.

        _extended_summary_

        Returns
        -------
        DataLoader
            _description_
        """
        # TODO necessary for mypy, is there a better way to enforce non-null? Should
        # the training config be optional?
        if self.cfg.training is not None:
            dataset = get_train_dataset(self.cfg)
            dataloader = DataLoader(
                dataset,
                batch_size=self.cfg.training.batch_size,
                num_workers=self.cfg.training.num_workers,
                pin_memory=True,
            )
            return dataloader

        else:
            raise ValueError("Missing training entry in configuration file.")

    def get_val_dataloader(self) -> DataLoader:
        """_summary_.

        _extended_summary_

        Returns
        -------
        DataLoader
            _description_
        """
        if self.cfg.training is not None:
            dataset = get_validation_dataset(self.cfg)
            dataloader = DataLoader(
                dataset,
                batch_size=self.cfg.training.batch_size,
                num_workers=self.cfg.training.num_workers,
                pin_memory=True,
            )
            return dataloader

        else:
            raise ValueError("Missing training entry in configuration file.")

    def get_predict_dataloader(
        self,
        external_input: Optional[np.ndarray] = None,
        mean: Optional[float] = None,
        std: Optional[float] = None,
    ) -> Tuple[DataLoader, bool]:
        """_summary_.

        _extended_summary_

        Parameters
        ----------
        external_input : Optional[np.ndarray], optional
            _description_, by default None
        mean : Optional[float], optional
            _description_, by default None
        std : Optional[float], optional
            _description_, by default None

        Returns
        -------
        Tuple[DataLoader, bool]
            _description_
        """
        # TODO mypy does not take into account "is not None", we need to find a workaround
        if external_input is not None and mean is not None and std is not None:
            normalized_input = normalize(external_input, mean, std)
            normalized_input = normalized_input.astype(np.float32)
            dataset = TensorDataset(torch.from_numpy(normalized_input))
            stitch = False  # TODO can also be true
        else:
            dataset = get_prediction_dataset(self.cfg)
            stitch = (
                hasattr(dataset, "patch_extraction_method")
                and dataset.patch_extraction_method is not None
            )
        return (
            # TODO this is hardcoded for now
            DataLoader(
                dataset,
                batch_size=1,  # self.cfg.prediction.data.batch_size,
                num_workers=0,  # self.cfg.prediction.data.num_workers,
                pin_memory=True,
            ),
            stitch,
        )

    def get_optimizer_and_scheduler(
        self,
    ) -> Tuple[torch.optim.Optimizer, torch.optim.lr_scheduler.LRScheduler]:
        """Creates optimizer and learning rate scheduler objects.

        Returns
        -------
        Tuple[torch.optim.Optimizer, torch.optim.lr_scheduler.LRScheduler]

        Raises
        ------
        ValueError
            If the entry is missing in the configuration file.
        """
        if self.cfg.training is not None:
            # retrieve optimizer name and parameters from config
            optimizer_name = self.cfg.training.optimizer.name
            optimizer_params = self.cfg.training.optimizer.parameters

            # then instantiate it
            optimizer_func = getattr(torch.optim, optimizer_name)
            optimizer = optimizer_func(self.model.parameters(), **optimizer_params)

            # same for learning rate scheduler
            scheduler_name = self.cfg.training.lr_scheduler.name
            scheduler_params = self.cfg.training.lr_scheduler.parameters
            scheduler_func = getattr(torch.optim.lr_scheduler, scheduler_name)
            scheduler = scheduler_func(optimizer, **scheduler_params)

            return optimizer, scheduler
        else:
            raise ValueError("Missing training entry in configuration file.")

    def get_grad_scaler(self) -> torch.cuda.amp.GradScaler:
        """Create the gradscaler object.

        Returns
        -------
        torch.cuda.amp.GradScaler

        Raises
        ------
        ValueError
            If the entry is missing in the configuration file.
        """
        if self.cfg.training is not None:
            use = self.cfg.training.amp.use
            scaling = self.cfg.training.amp.init_scale
            return torch.cuda.amp.GradScaler(init_scale=scaling, enabled=use)
        else:
            raise ValueError("Missing training entry in configuration file.")

    def save_checkpoint(self, save_best):
        """Save the model to a checkpoint file."""
        name = (
            f"{self.cfg.experiment_name}_best.pth"
            if save_best
            else f"{self.cfg.experiment_name}_latest.pth"
        )
        workdir = self.cfg.working_directory
        workdir.mkdir(parents=True, exist_ok=True)

        torch.save(self.model.state_dict(), workdir / name)
        return name<|MERGE_RESOLUTION|>--- conflicted
+++ resolved
@@ -8,11 +8,8 @@
 
 from careamics_restoration.utils.logging import ProgressLogger, get_logger
 
-<<<<<<< HEAD
-from .config import load_configuration
-=======
+
 from .config import Configuration, load_configuration
->>>>>>> 30bad532
 from .dataset.tiff_dataset import (
     get_prediction_dataset,
     get_train_dataset,

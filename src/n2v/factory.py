--- conflicted
+++ resolved
@@ -108,11 +108,7 @@
         ),
         num_pixels=config.algorithm.num_masked_pixels,
         # TODO add augmentation selection
-<<<<<<< HEAD
-        augmentations=augment_single,
-=======
         augmentations=None,
->>>>>>> e6a52919
     )
 
 
@@ -131,18 +127,12 @@
 
     if stage_config.data.ext == "tif":
         # TODO put this into a separate function?
-<<<<<<< HEAD
-        patch_generation_func = getattr(
-            dataloader,
-            f"extract_patches_{stage_config.data.extraction_strategy}",
-=======
         patch_generation_func = partial(
             getattr(
                 dataloader,
                 f"extract_patches_{stage_config.data.extraction_strategy}",
             ),
             overlap=config.prediction.overlap,
->>>>>>> e6a52919
         )
         # TODO clear description of what all these funcs/params mean
         # TODO patch transform should be properly imported from somewhere?

--- conflicted
+++ resolved
@@ -5,112 +5,23 @@
 
 import torch
 
-<<<<<<< HEAD
-from . import dataloader, pixel_manipulation
-from .augment import augment_batch
-from .config import ConfigValidator
-=======
 from . import dataloader
 from .config import Configuration
->>>>>>> 221098f2
 from .utils import set_logging
 from .dataloader import (
     PatchDataset,
     list_input_source_tiff,
 )
-<<<<<<< HEAD
-from .losses import n2v_loss
-from .models import UNet, UNet_tf
-
-=======
 from .losses.losses import n2v_loss
 from .models import UNET
+
 from .manipulation import create_patch_transform
->>>>>>> 221098f2
+
 
 logger = logging.getLogger(__name__)
 set_logging(logger)
 
 
-<<<<<<< HEAD
-def _get_params_from_config(
-    func: Union[torch.optim.Optimizer, torch.optim.lr_scheduler._LRScheduler],
-    user_params: Dict,
-) -> Dict:
-    """Returns the parameters of the optimizer or lr_scheduler.
-
-    Parameters
-    ----------
-    func : Union[torch.optim.Optimizer, torch.optim.lr_scheduler._LRScheduler]
-        optimizer or lr_scheduler class object
-    user_params : Dict
-        The parameters from user-provided config file
-
-    Returns
-    -------
-    Dict
-        The parameters of the optimizer or lr_scheduler
-    """
-    # TODO not restrict to optim and lr_scheduler?
-
-    # Get the list of all default parameters
-    default_params = list(inspect.signature(func).parameters.keys())
-    # Retrieve provided parameters
-    params_to_be_used = set(user_params.keys()) & set(default_params)
-    return {key: user_params[key] for key in params_to_be_used}
-
-
-# TODO add get from config general function!!
-def get_from_config(
-    config: ConfigValidator,
-    key: str,
-    default: Optional[Union[str, int, float, bool]] = None,
-) -> Union[str, int, float, bool, None]:
-    """Returns the value of the key from the config file.
-
-    Parameters
-    ----------
-    config : Dict
-        The config file
-    key : str
-        The key to be retrieved
-    default : Optional[Union[str, int, float, bool]], optional
-        The default value, by default None
-
-    Returns
-    -------
-    Union[str, int, float, bool]
-        The value of the key
-    """
-    if key in config:
-        return config[key]
-    else:
-        return default
-
-
-def create_patch_transform(config: ConfigValidator) -> Callable:
-    """Creates the patch transform function with optional augmentation
-    Parameters
-    ----------
-    config : dict.
-
-    Returns
-    -------
-    Callable
-    """
-    augmentation = augment_batch if config.training.augmentations == "basic" else None
-    return partial(
-        getattr(
-            pixel_manipulation, f"{config.algorithm.pixel_manipulation}_manipulate"
-        ),
-        mask_pixel_perc=config.algorithm.mask_pixel_perc,
-        # TODO add augmentation selection
-        augmentations=augmentation,
-    )
-
-
-=======
->>>>>>> 221098f2
 def create_tiling_function(stage: Dict) -> Callable:
     """Creates the tiling function depending on the provided strategy.
     Parameters
@@ -178,48 +89,6 @@
     return dataset
 
 
-<<<<<<< HEAD
-def create_model(config: Dict) -> torch.nn.Module:
-    """Builds a model based on the model_name or load a checkpoint.
-
-    Parameters
-    ----------
-    config : Dict
-        Config file dictionary
-    """
-    # TODO rewrite this ugly bullshit. registry,etc!
-    model_name = config.algorithm.model
-    load_checkpoint = config.algorithm.checkpoint
-    # TODO fix import
-    # try:
-    #     model_class = getattr(deconoising, model_name)
-    # except ImportError:
-    #     raise ImportError('Model not found')
-
-    if model_name == "UNet":
-        model = UNet(config.algorithm.conv_mult, depth=config.algorithm.depth)
-    elif model_name == "UNet_tf":
-        model = UNet_tf(
-            depth=config.algorithm.depth,
-            conv_dim=config.algorithm.conv_mult,
-            num_filter_base=config.algorithm.num_filter_base,
-        )
-    if load_checkpoint:
-        # TODO add proper logging message
-        try:
-            if load_checkpoint.endswith(".pth") or load_checkpoint.endswith(".pt"):
-                model.load_state_dict(torch.load(load_checkpoint))
-                logger.info("Loaded checkpoint")
-            else:
-                model = torch.load(load_checkpoint)
-                logger.info("Loaded model")
-        except FileNotFoundError:
-            raise FileNotFoundError("Checkpoint not found or wrong format")
-    return model
-
-
-=======
->>>>>>> 221098f2
 def create_loss_function(config: Dict) -> Callable:
     """Builds a model based on the model_name or load a checkpoint.
 

"""Models package."""

<<<<<<< HEAD
__all__ = ["model_factory", "UNet", "LVAE"]


from .lvae.lvae import LadderVAE as LVAE
from .model_factory import model_factory
from .unet import UNet
=======
__all__ = ["model_factory"]

from .model_factory import model_factory
>>>>>>> cd540172
<|MERGE_RESOLUTION|>--- conflicted
+++ resolved
@@ -1,14 +1,5 @@
 """Models package."""
 
-<<<<<<< HEAD
-__all__ = ["model_factory", "UNet", "LVAE"]
-
-
-from .lvae.lvae import LadderVAE as LVAE
-from .model_factory import model_factory
-from .unet import UNet
-=======
 __all__ = ["model_factory"]
 
-from .model_factory import model_factory
->>>>>>> cd540172
+from .model_factory import model_factory
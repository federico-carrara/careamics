"""
Ladder VAE (LVAE) Model

The current implementation is based on "Interpretable Unsupervised Diversity Denoising and Artefact Removal, Prakash et al."
"""

from collections.abc import Iterable
<<<<<<< HEAD
from typing import Tuple, Union

# import ml_collections  # TODO: refactor this out
=======
from typing import Dict, List, Tuple

>>>>>>> cd540172
import numpy as np
import torch
import torch.nn as nn

from careamics.config.architectures import register_model

from ..activation import get_activation
from .layers import (
    BottomUpDeterministicResBlock,
    BottomUpLayer,
    TopDownDeterministicResBlock,
    TopDownLayer,
)
<<<<<<< HEAD
from .likelihoods import GaussianLikelihood, NoiseModelLikelihood
=======
>>>>>>> cd540172
from .utils import Interpolate, ModelType, crop_img_tensor, pad_img_tensor


@register_model("LVAE")
class LadderVAE(nn.Module):
    # TODO: where has `data_mean` and `data_std` gone?
    def __init__(
        self,
        input_shape: int,
        output_channels: int,
<<<<<<< HEAD
        conv_dims: int,
        multiscale_count: int,
        z_dims: list[int],
=======
        multiscale_count: int,
        z_dims: List[int],
>>>>>>> cd540172
        encoder_n_filters: int,
        decoder_n_filters: int,
        encoder_dropout: float,
        decoder_dropout: float,
        nonlinearity: str,
        predict_logvar: bool,
<<<<<<< HEAD
        enable_noise_model: bool,
=======
>>>>>>> cd540172
        analytical_kl: bool,
    ):
        """
        Constructor.

        Parameters
        ----------

        """
        super().__init__()

        # -------------------------------------------------------
        # Customizable attributes
<<<<<<< HEAD
        self.image_size = input_shape # TODO: in the 3D case we'd like to accept also a tuple
        self.target_ch = output_channels
        self.conv_dims = conv_dims
=======
        self.image_size = input_shape
        self.target_ch = output_channels
>>>>>>> cd540172
        self._multiscale_count = multiscale_count
        self.z_dims = z_dims
        self.encoder_n_filters = encoder_n_filters
        self.decoder_n_filters = decoder_n_filters
        self.encoder_dropout = encoder_dropout
        self.decoder_dropout = decoder_dropout
        self.nonlin = nonlinearity
        self.predict_logvar = predict_logvar
<<<<<<< HEAD
        self.enable_noise_model = enable_noise_model
=======
>>>>>>> cd540172
        self.analytical_kl = analytical_kl
        # -------------------------------------------------------
        
        if conv_dims != 2:
            raise NotImplementedError("Only 2D convolutions are supported for now.")
        
        # -------------------------------------------------------
        # Model attributes -> Hardcoded
        self.model_type = ModelType.LadderVae  # TODO remove !
        self.encoder_blocks_per_layer = 1
        self.decoder_blocks_per_layer = 1
        self.bottomup_batchnorm = True
        self.topdown_batchnorm = True
        self.topdown_conv2d_bias = True
        self.gated = True
        self.encoder_res_block_kernel = 3
        self.decoder_res_block_kernel = 3
        self.merge_type = "residual"
        self.no_initial_downscaling = True
        self.skip_bottomk_buvalues = 0
        self.non_stochastic_version = False
        self.stochastic_skip = True
        self.learn_top_prior = True
        self.res_block_type = "bacdbacd"  # TODO remove !
        self.mode_pred = False
        self.logvar_lowerbound = -5
        self._var_clip_max = 20
        self._stochastic_use_naive_exponential = False
        self._enable_topdown_normalize_factor = True

        # Attributes that handle LC -> Hardcoded
        self.enable_multiscale = (
            self._multiscale_count is not None and self._multiscale_count > 1
        )
        self.multiscale_retain_spatial_dims = True
        self.multiscale_lowres_separate_branch = False
        self.multiscale_decoder_retain_spatial_dims = (
            self.multiscale_retain_spatial_dims and self.enable_multiscale
        )

        # Derived attributes
        self.n_layers = len(self.z_dims)

        # Others...
        self._tethered_to_input = False
        self._tethered_ch1_scalar = self._tethered_ch2_scalar = None
        if self._tethered_to_input:
            target_ch = 1
            requires_grad = False
            self._tethered_ch1_scalar = nn.Parameter(
                torch.ones(1) * 0.5, requires_grad=requires_grad
            )
            self._tethered_ch2_scalar = nn.Parameter(
                torch.ones(1) * 2.0, requires_grad=requires_grad
            )
        # -------------------------------------------------------

        # -------------------------------------------------------
        # Data attributes
        self.color_ch = 1
        self.img_shape = tuple([self.image_size] * self.conv_dims)
        self.normalized_input = True
        # -------------------------------------------------------

        # -------------------------------------------------------
        # Loss attributes
        self._restricted_kl = False  # HC
        # enabling reconstruction loss on mixed input
        self.mixed_rec_w = 0
        self.nbr_consistency_w = 0

<<<<<<< HEAD
=======
        # -------------------------------------------------------

        # -------------------------------------------------------
        # # Training attributes
        # # can be used to tile the validation predictions
        # self._val_idx_manager = val_idx_manager
        # self._val_frame_creator = None
        # # initialize the learning rate scheduler params.
        # self.lr_scheduler_monitor = self.lr_scheduler_mode = None
        # self._init_lr_scheduler_params(config)
        # self._global_step = 0
>>>>>>> cd540172
        # -------------------------------------------------------

        # -------------------------------------------------------

        # Calculate the downsampling happening in the network
        self.downsample = [1] * self.n_layers
        self.overall_downscale_factor = np.power(2, sum(self.downsample))
        if not self.no_initial_downscaling:  # by default do another downscaling
            self.overall_downscale_factor *= 2

        assert max(self.downsample) <= self.encoder_blocks_per_layer
        assert len(self.downsample) == self.n_layers
        # -------------------------------------------------------

        # -------------------------------------------------------
        ### CREATE MODEL BLOCKS
        # First bottom-up layer: change num channels + downsample by factor 2
        # unless we want to prevent this
        stride = 1 if self.no_initial_downscaling else 2
        self.first_bottom_up = self.create_first_bottom_up(stride)

        # Input Branches for Lateral Contextualization
        self.lowres_first_bottom_ups = None
        self._init_multires()

        # Other bottom-up layers
        self.bottom_up_layers = self.create_bottom_up_layers(
            self.multiscale_lowres_separate_branch
        )

        # Top-down layers
        self.top_down_layers = self.create_top_down_layers()
        self.final_top_down = self.create_final_topdown_layer(
            not self.no_initial_downscaling
        )

        # Likelihood module
        # self.likelihood = self.create_likelihood_module()

        # Output layer --> Project to target_ch many channels
        logvar_ch_needed = self.predict_logvar is not None
        self.output_layer = self.parameter_net = getattr(nn, f"Conv{self.conv_dims}d")(
            self.decoder_n_filters,
            self.target_ch * (1 + logvar_ch_needed),
            kernel_size=3,
            padding="same",
            bias=self.topdown_conv2d_bias,
        )

        # msg =f'[{self.__class__.__name__}] Stoc:{not self.non_stochastic_version} RecMode:{self.reconstruction_mode} TethInput:{self._tethered_to_input}'
        # msg += f' TargetCh: {self.target_ch}'
        # print(msg)

    ### SET OF METHODS TO CREATE MODEL BLOCKS
    def create_first_bottom_up(
        self,
        init_stride: int,
        num_res_blocks: int = 1,
    ) -> nn.Sequential:
        """
        This method creates the first bottom-up block of the Encoder.
        Its role is to perform a first image compression step.
        It is composed by a sequence of nn.Conv2d + non-linearity +
        BottomUpDeterministicResBlock (1 or more, default is 1).

        Parameters
        ----------
        init_stride: int
            The stride used by the initial Conv2d block.
        num_res_blocks: int, optional
            The number of BottomUpDeterministicResBlocks to include in the layer, default is 1.
        """
        nonlin = get_activation(self.nonlin)
<<<<<<< HEAD
        conv_block = getattr(nn, f"Conv{self.conv_dims}d")(
            in_channels=self.color_ch,
            out_channels=self.encoder_n_filters,
            kernel_size=self.encoder_res_block_kernel,
            padding=self.encoder_res_block_kernel // 2,
            stride=init_stride,
        )
        modules = [conv_block, nonlin]
=======
        modules = [
            nn.Conv2d(
                in_channels=self.color_ch,
                out_channels=self.encoder_n_filters,
                kernel_size=self.encoder_res_block_kernel,
                padding=(
                    0
                    if self.encoder_res_block_skip_padding
                    else self.encoder_res_block_kernel // 2
                ),
                stride=init_stride,
            ),
            nonlin,
        ]
>>>>>>> cd540172

        for _ in range(num_res_blocks):
            modules.append(
                BottomUpDeterministicResBlock(
                    conv_dims=self.conv_dims,
                    c_in=self.encoder_n_filters,
                    c_out=self.encoder_n_filters,
                    nonlin=nonlin,
                    downsample=False,
                    batchnorm=self.bottomup_batchnorm,
                    dropout=self.encoder_dropout,
                    res_block_type=self.res_block_type,
                    res_block_kernel=self.encoder_res_block_kernel,
                )
            )

        return nn.Sequential(*modules)

    def create_bottom_up_layers(self, lowres_separate_branch: bool) -> nn.ModuleList:
        """
        This method creates the stack of bottom-up layers of the Encoder
        that are used to generate the so-called `bu_values`.

        NOTE:
            If `self._multiscale_count < self.n_layers`, then LC is done only in the first
            `self._multiscale_count` bottom-up layers (starting from the bottom).

        Parameters
        ----------
        lowres_separate_branch: bool
            Whether the residual block(s) used for encoding the low-res input are shared (`False`) or
            not (`True`) with the "same-size" residual block(s) in the `BottomUpLayer`'s primary flow.
        """
        multiscale_lowres_size_factor = 1
        nonlin = get_activation(self.nonlin)

        bottom_up_layers = nn.ModuleList([])
        for i in range(self.n_layers):
            # Whether this is the top layer
            is_top = i == self.n_layers - 1

            # LC is applied only to the first (_multiscale_count - 1) bottom-up layers
            layer_enable_multiscale = (
                self.enable_multiscale and self._multiscale_count > i + 1
            )

            # This factor determines the factor by which the low-resolution tensor is larger
            # N.B. Only used if layer_enable_multiscale == True, so we updated it only in that case
            multiscale_lowres_size_factor *= 1 + int(layer_enable_multiscale)

            # TODO: check correctness of this
            if self._multiscale_count > 1:
                output_expected_shape = (
                    dim // 2 ** (i + 1)
                    for dim in self.img_shape
                )
            else:
                output_expected_shape = None

            # Add bottom-up deterministic layer at level i.
            # It's a sequence of residual blocks (BottomUpDeterministicResBlock), possibly with downsampling between them.
            bottom_up_layers.append(
                BottomUpLayer(
                    n_res_blocks=self.encoder_blocks_per_layer,
                    n_filters=self.encoder_n_filters,
                    downsampling_steps=self.downsample[i],
                    nonlin=nonlin,
                    batchnorm=self.bottomup_batchnorm,
                    dropout=self.encoder_dropout,
                    res_block_type=self.res_block_type,
                    res_block_kernel=self.encoder_res_block_kernel,
                    gated=self.gated,
                    lowres_separate_branch=lowres_separate_branch,
                    enable_multiscale=self.enable_multiscale,  # TODO: shouldn't the arg be `layer_enable_multiscale` here?
                    multiscale_retain_spatial_dims=self.multiscale_retain_spatial_dims,
                    multiscale_lowres_size_factor=multiscale_lowres_size_factor,
                    decoder_retain_spatial_dims=self.multiscale_decoder_retain_spatial_dims,
                    output_expected_shape=output_expected_shape,
                )
            )

        return bottom_up_layers

    def create_top_down_layers(self) -> nn.ModuleList:
        """
        This method creates the stack of top-down layers of the Decoder.
        In these layer the `bu`_values` from the Encoder are merged with the `p_params` from the previous layer
        of the Decoder to get `q_params`. Then, a stochastic layer generates a sample from the latent distribution
        with parameters `q_params`. Finally, this sample is fed through a TopDownDeterministicResBlock to
        compute the `p_params` for the layer below.

        NOTE 1:
            The algorithm for generative inference approximately works as follows:
                - p_params = output of top-down layer above
                - bu = inferred bottom-up value at this layer
                - q_params = merge(bu, p_params)
                - z = stochastic_layer(q_params)
                - (optional) get and merge skip connection from prev top-down layer
                - top-down deterministic ResNet

        NOTE 2:
            When doing unconditional generation, bu_value is not available. Hence the
            merge layer is not used, and z is sampled directly from p_params.

        Parameters
        ----------
        """
        top_down_layers = nn.ModuleList([])
        nonlin = get_activation(self.nonlin)
        # NOTE: top-down layers are created starting from the bottom-most
        for i in range(self.n_layers):
            # Check if this is the top layer
            is_top = i == self.n_layers - 1

            if self._enable_topdown_normalize_factor: # TODO: What is this?
                normalize_latent_factor = (
                    1 / np.sqrt(2 * (1 + i)) if len(self.z_dims) > 4 else 1.0
                )
            else:
                normalize_latent_factor = 1.0

            top_down_layers.append(
                TopDownLayer(
                    z_dim=self.z_dims[i],
                    n_res_blocks=self.decoder_blocks_per_layer,
                    n_filters=self.decoder_n_filters,
                    is_top_layer=is_top,
                    upsampling_steps=self.downsample[i],
                    nonlin=nonlin,
                    merge_type=self.merge_type,
                    batchnorm=self.topdown_batchnorm,
                    dropout=self.decoder_dropout,
                    stochastic_skip=self.stochastic_skip,
                    learn_top_prior=self.learn_top_prior,
                    top_prior_param_shape=self.get_top_prior_param_shape(),
                    res_block_type=self.res_block_type,
                    res_block_kernel=self.decoder_res_block_kernel,
                    gated=self.gated,
                    analytical_kl=self.analytical_kl,
                    restricted_kl=self._restricted_kl,
                    vanilla_latent_hw=self.get_latent_spatial_size(i),
                    retain_spatial_dims=self.multiscale_decoder_retain_spatial_dims,
                    non_stochastic_version=self.non_stochastic_version,
                    input_image_shape=self.img_shape,
                    normalize_latent_factor=normalize_latent_factor,
                    conv2d_bias=self.topdown_conv2d_bias,
                    stochastic_use_naive_exponential=self._stochastic_use_naive_exponential,
                )
            )
        return top_down_layers

    def create_final_topdown_layer(self, upsample: bool) -> nn.Sequential:
        """Create the final top-down layer of the Decoder.
        
        NOTE: In this layer, (optional) upsampling is performed by bilinear interpolation
        instead of transposed convolution (like in other TD layers).
        
        Parameters
        ----------
        upsample: bool
            Whether to upsample the input of the final top-down layer
            by bilinear interpolation with `scale_factor=2`.
        """
        # Final top-down layer
        modules = list()

        if upsample:
            modules.append(Interpolate(scale=2))

        for i in range(self.decoder_blocks_per_layer):
            modules.append(
                TopDownDeterministicResBlock(
                    c_in=self.decoder_n_filters,
                    c_out=self.decoder_n_filters,
                    nonlin=get_activation(self.nonlin),
                    batchnorm=self.topdown_batchnorm,
                    dropout=self.decoder_dropout,
                    res_block_type=self.res_block_type,
                    res_block_kernel=self.decoder_res_block_kernel,
                    gated=self.gated,
                    conv2d_bias=self.topdown_conv2d_bias,
                )
            )
        return nn.Sequential(*modules)

<<<<<<< HEAD
    def create_likelihood_module(self):
        """
        This method defines the likelihood module for the current LVAE model.
        The existing likelihood modules are `GaussianLikelihood` and `NoiseModelLikelihood`.
        """
        if self.enable_noise_model:
            raise NotImplementedError("Noise model not implemented yet.")
            self.likelihood_NM = NoiseModelLikelihood(
                self.decoder_n_filters,
                self.target_ch,
                self.data_mean,
                self.data_std,
                self.noiseModel,
            )
        else:
            self.likelihood_gm = GaussianLikelihood(
                self.decoder_n_filters,
                self.target_ch,
                predict_logvar=self.predict_logvar,
                logvar_lowerbound=self.logvar_lowerbound,
                conv2d_bias=self.topdown_conv2d_bias,
            )
            return self.likelihood_gm

=======
>>>>>>> cd540172
    def _init_multires(
        self, config=None
    ) -> nn.ModuleList:  # TODO config: ml_collections.ConfigDict refactor
        """
        This method defines the input block/branch to encode/compress low-res lateral inputs at different hierarchical levels
        in the multiresolution approach (LC). The role of the input branches is similar to the one of the first bottom-up layer
        in the primary flow of the Encoder, namely to compress the lateral input image to a degree that is compatible with the
        one of the primary flow.

        NOTE 1: Each input branch consists of a sequence of Conv2d + non-linearity + BottomUpDeterministicResBlock.
        It is meaningful to observe that the `BottomUpDeterministicResBlock` shares the same model attributes with the blocks
        in the primary flow of the Encoder (e.g., c_in, c_out, dropout, etc. etc.). Moreover, it does not perform downsampling.

        NOTE 2: `_multiscale_count` attribute defines the total number of inputs to the bottom-up pass.
        In other terms if we have the input patch and n_LC additional lateral inputs, we will have a total of (n_LC + 1) inputs.
        """
        stride = 1 if self.no_initial_downscaling else 2
        nonlin = get_activation(self.nonlin)
        if self._multiscale_count is None:
            self._multiscale_count = 1

        msg = (
            f"Multiscale count ({self._multiscale_count}) should not exceed the number"
            f"of bottom up layers ({self.n_layers}) by more than 1.\n"
        )
        assert (
            self._multiscale_count <= 1 or self._multiscale_count <= 1 + self.n_layers
        ), msg

        msg = (
            "Multiscale approach only supports monocrome images. "
            f"Found instead color_ch={self.color_ch}."
        )
        assert self._multiscale_count == 1 or self.color_ch == 1, msg

        lowres_first_bottom_ups = []
        for _ in range(1, self._multiscale_count):
            first_bottom_up = nn.Sequential(
                nn.Conv2d(
                    in_channels=self.color_ch,
                    out_channels=self.encoder_n_filters,
                    kernel_size=5,
                    padding="same",
                    stride=stride,
                ),
                nonlin,
                BottomUpDeterministicResBlock(
                    c_in=self.encoder_n_filters,
                    c_out=self.encoder_n_filters,
                    nonlin=nonlin,
                    downsample=False,
                    batchnorm=self.bottomup_batchnorm,
                    dropout=self.encoder_dropout,
                    res_block_type=self.res_block_type,
                ),
            )
            lowres_first_bottom_ups.append(first_bottom_up)

        self.lowres_first_bottom_ups = (
            nn.ModuleList(lowres_first_bottom_ups)
            if len(lowres_first_bottom_ups)
            else None
        )

    ### SET OF FORWARD-LIKE METHODS
    def bottomup_pass(self, inp: torch.Tensor) -> list[torch.Tensor]:
        """
        Wrapper of _bottomup_pass().
        """
        return self._bottomup_pass(
            inp,
            self.first_bottom_up,
            self.lowres_first_bottom_ups,
            self.bottom_up_layers,
        )

    def _bottomup_pass(
        self,
        inp: torch.Tensor,
        first_bottom_up: nn.Sequential,
        lowres_first_bottom_ups: nn.ModuleList,
        bottom_up_layers: nn.ModuleList,
    ) -> list[torch.Tensor]:
        """
        This method defines the forward pass through the LVAE Encoder, the so-called
        Bottom-Up pass.

        Parameters
        ----------
        inp: torch.Tensor
            The input tensor to the bottom-up pass of shape (B, 1+n_LC, H, W), where n_LC
            is the number of lateral low-res inputs used in the LC approach.
            In particular, the first channel corresponds to the input patch, while the
            remaining ones are associated to the lateral low-res inputs.
        first_bottom_up: nn.Sequential
            The module defining the first bottom-up layer of the Encoder.
        lowres_first_bottom_ups: nn.ModuleList
            The list of modules defining Lateral Contextualization.
        bottom_up_layers: nn.ModuleList
            The list of modules defining the stack of bottom-up layers of the Encoder.
        """
        if self._multiscale_count > 1:
            x = first_bottom_up(inp[:, :1])
        else:
            x = first_bottom_up(inp)

        # Loop from bottom to top layer, store all deterministic nodes we
        # need for the top-down pass in bu_values list
        bu_values = []
        for i in range(self.n_layers):
            lowres_x = None
            if self._multiscale_count > 1 and i + 1 < inp.shape[1]:
                lowres_x = lowres_first_bottom_ups[i](inp[:, i + 1 : i + 2])

            x, bu_value = bottom_up_layers[i](x, lowres_x=lowres_x)
            bu_values.append(bu_value)

        return bu_values

    def topdown_pass(
        self,
        bu_values: Union[torch.Tensor, None] = None,
        n_img_prior: Union[torch.Tensor, None] = None,
        mode_layers: Union[Iterable[int], None] = None,
        constant_layers: Union[Iterable[int], None] = None,
        forced_latent: Union[list[torch.Tensor], None] = None,
        top_down_layers: Union[nn.ModuleList, None] = None,
        final_top_down_layer: Union[nn.Sequential, None] = None,
    ) -> Tuple[torch.Tensor, dict[str, torch.Tensor]]:
        """
        This method defines the forward pass through the LVAE Decoder, the so-called
        Top-Down pass.

        Parameters
        ----------
        bu_values: torch.Tensor, optional
            Output of the bottom-up pass. It will have values from multiple layers of the ladder.
        n_img_prior: optional
            When `bu_values` is `None`, `n_img_prior` indicates the number of images to generate
            from the prior (so bottom-up pass is not used at all here).
        mode_layers: Iterable[int], optional
            A sequence of indexes associated to the layers in which sampling is disabled and
            the mode (mean value) is used instead. Set to `None` to avoid this behaviour.
        constant_layers: Iterable[int], optional
            A sequence of indexes associated to the layers in which a single instance's z is
            copied over the entire batch (bottom-up path is not used, so only prior is used here).
            Set to `None` to avoid this behaviour.
        forced_latent: list[torch.Tensor], optional
            A list of tensors that are used as fixed latent variables (hence, sampling doesn't take
            place in this case).
        top_down_layers: nn.ModuleList, optional
            A list of top-down layers to use in the top-down pass. If `None`, the method uses the
            default layers defined in the constructor.
        final_top_down_layer: nn.Sequential, optional
            The last top-down layer of the top-down pass. If `None`, the method uses the default
            layers defined in the constructor.
        """
        if top_down_layers is None:
            top_down_layers = self.top_down_layers
        if final_top_down_layer is None:
            final_top_down_layer = self.final_top_down

        # Default: no layer is sampled from the distribution's mode
        if mode_layers is None:
            mode_layers = []
        if constant_layers is None:
            constant_layers = []
        prior_experiment = len(mode_layers) > 0 or len(constant_layers) > 0

        # If the bottom-up inference values are not given, don't do
        # inference, sample from prior instead
        inference_mode = bu_values is not None

        # Check consistency of arguments
        if inference_mode != (n_img_prior is None):
            msg = (
                "Number of images for top-down generation has to be given "
                "if and only if we're not doing inference"
            )
            raise RuntimeError(msg)
        if (
            inference_mode
            and prior_experiment
            and (self.non_stochastic_version is False)
        ):
            msg = (
                "Prior experiments (e.g. sampling from mode) are not"
                " compatible with inference mode"
            )
            raise RuntimeError(msg)

        # Sampled latent variables at each layer
        z = [None] * self.n_layers
        # KL divergence of each layer
        kl = [None] * self.n_layers
        # Kl divergence restricted, only for the LC enabled setup denoiSplit.
        kl_restricted = [None] * self.n_layers
        # mean from which z is sampled.
        q_mu = [None] * self.n_layers
        # log(var) from which z is sampled.
        q_lv = [None] * self.n_layers
        # Spatial map of KL divergence for each layer
        kl_spatial = [None] * self.n_layers
        debug_qvar_max = [None] * self.n_layers
        kl_channelwise = [None] * self.n_layers
        if forced_latent is None:
            forced_latent = [None] * self.n_layers

        # Top-down inference/generation loop
        out = None
        for i in reversed(range(self.n_layers)):
            # If available, get deterministic node from bottom-up inference
            try:
                bu_value = bu_values[i]
            except TypeError:
                bu_value = None

            # Whether the current layer should be sampled from the mode
            use_mode = i in mode_layers
            constant_out = i in constant_layers

            # Input for skip connection
            skip_input = out  # TODO or n? or both?

            # Full top-down layer, including sampling and deterministic part
            out, aux = top_down_layers[i](
                input_=out,
                skip_connection_input=skip_input,
                inference_mode=inference_mode,
                bu_value=bu_value,
                n_img_prior=n_img_prior,
                use_mode=use_mode,
                force_constant_output=constant_out,
                forced_latent=forced_latent[i],
                mode_pred=self.mode_pred,
                var_clip_max=self._var_clip_max,
            )

            # Save useful variables
            z[i] = aux["z"]  # sampled variable at this layer (batch, ch, h, w)
            kl[i] = aux["kl_samplewise"]  # (batch, )
            kl_restricted[i] = aux["kl_samplewise_restricted"]
            kl_spatial[i] = aux["kl_spatial"]  # (batch, h, w)
            q_mu[i] = aux["q_mu"]
            q_lv[i] = aux["q_lv"]

            kl_channelwise[i] = aux["kl_channelwise"]
            debug_qvar_max[i] = aux["qvar_max"]
            # if self.mode_pred is False:
            #     logprob_p += aux['logprob_p'].mean()  # mean over batch
            # else:
            #     logprob_p = None

        # Final top-down layer
        out = final_top_down_layer(out)

        # Store useful variables in a dict to return them
        data = {
            "z": z,  # list of tensors with shape (batch, ch[i], h[i], w[i])
            "kl": kl,  # list of tensors with shape (batch, )
            "kl_restricted": kl_restricted,  # list of tensors with shape (batch, )
            "kl_spatial": kl_spatial,  # list of tensors w shape (batch, h[i], w[i])
            "kl_channelwise": kl_channelwise,  # list of tensors with shape (batch, ch[i])
            # 'logprob_p': logprob_p,  # scalar, mean over batch
            "q_mu": q_mu,
            "q_lv": q_lv,
            "debug_qvar_max": debug_qvar_max,
        }
        return out, data

    def forward(self, x: torch.Tensor) -> Tuple[torch.Tensor, dict[str, torch.Tensor]]:
        """
        Parameters
        ----------
        x: torch.Tensor
            The input tensor of shape (B, C, H, W).
        """
        img_size = x.size()[2:]                                                                                                                                                                                                                                                                                                                                                                                                                                                                                                                                                                                                                                                   

        # Bottom-up inference: return list of length n_layers (bottom to top)
        bu_values = self.bottomup_pass(x)
        for i in range(0, self.skip_bottomk_buvalues):
            bu_values[i] = None

        mode_layers = range(self.n_layers) if self.non_stochastic_version else None

        # Top-down inference/generation
        out, td_data = self.topdown_pass(bu_values, mode_layers=mode_layers)

        # TODO: this should not be necessary anymore
        if out.shape[-1] > img_size[-1]:
            # Restore original image size
            out = crop_img_tensor(out, img_size)

        out = self.output_layer(out)
        
        # TODO: this should be removed
        if self._tethered_to_input:
            assert out.shape[1] == 1
            ch2 = self.get_other_channel(out, x)
            out = torch.cat([out, ch2], dim=1)

        return out, td_data
    

    ### SET OF GETTERS
<<<<<<< HEAD
=======
    def get_padded_size(self, size):
        """
        Returns the smallest size (H, W) of the image with actual size given
        as input, such that H and W are powers of 2.
        :param size: input size, tuple either (N, C, H, w) or (H, W)
        :return: 2-tuple (H, W)
        """
        # Make size argument into (heigth, width)
        if len(size) == 4:
            size = size[2:]
        if len(size) != 2:
            msg = (
                "input size must be either (N, C, H, W) or (H, W), but it "
                f"has length {len(size)} (size={size})"
            )
            raise RuntimeError(msg)

        if self.multiscale_decoder_retain_spatial_dims is True:
            # In this case, we can go much more deeper and so this is not required
            # (in the way it is. ;). More work would be needed if this was to be correctly implemented )
            return list(size)

        # Overall downscale factor from input to top layer (power of 2)
        dwnsc = self.overall_downscale_factor

        # Output smallest powers of 2 that are larger than current sizes
        padded_size = list(((s - 1) // dwnsc + 1) * dwnsc for s in size)

        return padded_size

>>>>>>> cd540172
    def get_latent_spatial_size(self, level_idx: int):
        """
        level_idx: 0 is the bottommost layer, the highest resolution one.
        """
        actual_downsampling = level_idx + 1
        dwnsc = 2**actual_downsampling
        h = self.img_shape[0] // dwnsc
        w = self.img_shape[1] // dwnsc
        assert h == w
        return h

    def get_top_prior_param_shape(self, n_imgs: int = 1):
        # TODO num channels depends on random variable we're using

        # Compute the total downscaling performed in the Encoder
        if self.multiscale_decoder_retain_spatial_dims is False:
            dwnsc = self.overall_downscale_factor
        else:
            # LC allow the encoder latents to keep the same (H, W) size at different levels
            actual_downsampling = self.n_layers + 1 - self._multiscale_count
            dwnsc = 2**actual_downsampling

        h = self.img_shape[0] // dwnsc
        w = self.img_shape[1] // dwnsc
        c = self.z_dims[-1] * 2  # mu and logvar
        top_layer_shape = (n_imgs, c, h, w)
        return top_layer_shape

    def get_other_channel(self, ch1, input):
        assert self.data_std["target"].squeeze().shape == (2,)
        assert self.data_mean["target"].squeeze().shape == (2,)
        assert self.target_ch == 2
        ch1_un = (
            ch1[:, :1] * self.data_std["target"][:, :1]
            + self.data_mean["target"][:, :1]
        )
        input_un = input * self.data_std["input"] + self.data_mean["input"]
        ch2_un = self._tethered_ch2_scalar * (
            input_un - ch1_un * self._tethered_ch1_scalar
        )
        ch2 = (ch2_un - self.data_mean["target"][:, -1:]) / self.data_std["target"][
            :, -1:
        ]
        return ch2<|MERGE_RESOLUTION|>--- conflicted
+++ resolved
@@ -5,14 +5,8 @@
 """
 
 from collections.abc import Iterable
-<<<<<<< HEAD
 from typing import Tuple, Union
 
-# import ml_collections  # TODO: refactor this out
-=======
-from typing import Dict, List, Tuple
-
->>>>>>> cd540172
 import numpy as np
 import torch
 import torch.nn as nn
@@ -26,10 +20,6 @@
     TopDownDeterministicResBlock,
     TopDownLayer,
 )
-<<<<<<< HEAD
-from .likelihoods import GaussianLikelihood, NoiseModelLikelihood
-=======
->>>>>>> cd540172
 from .utils import Interpolate, ModelType, crop_img_tensor, pad_img_tensor
 
 
@@ -40,24 +30,15 @@
         self,
         input_shape: int,
         output_channels: int,
-<<<<<<< HEAD
         conv_dims: int,
         multiscale_count: int,
         z_dims: list[int],
-=======
-        multiscale_count: int,
-        z_dims: List[int],
->>>>>>> cd540172
         encoder_n_filters: int,
         decoder_n_filters: int,
         encoder_dropout: float,
         decoder_dropout: float,
         nonlinearity: str,
         predict_logvar: bool,
-<<<<<<< HEAD
-        enable_noise_model: bool,
-=======
->>>>>>> cd540172
         analytical_kl: bool,
     ):
         """
@@ -71,14 +52,9 @@
 
         # -------------------------------------------------------
         # Customizable attributes
-<<<<<<< HEAD
         self.image_size = input_shape # TODO: in the 3D case we'd like to accept also a tuple
         self.target_ch = output_channels
         self.conv_dims = conv_dims
-=======
-        self.image_size = input_shape
-        self.target_ch = output_channels
->>>>>>> cd540172
         self._multiscale_count = multiscale_count
         self.z_dims = z_dims
         self.encoder_n_filters = encoder_n_filters
@@ -87,10 +63,6 @@
         self.decoder_dropout = decoder_dropout
         self.nonlin = nonlinearity
         self.predict_logvar = predict_logvar
-<<<<<<< HEAD
-        self.enable_noise_model = enable_noise_model
-=======
->>>>>>> cd540172
         self.analytical_kl = analytical_kl
         # -------------------------------------------------------
         
@@ -162,8 +134,6 @@
         self.mixed_rec_w = 0
         self.nbr_consistency_w = 0
 
-<<<<<<< HEAD
-=======
         # -------------------------------------------------------
 
         # -------------------------------------------------------
@@ -175,7 +145,6 @@
         # self.lr_scheduler_monitor = self.lr_scheduler_mode = None
         # self._init_lr_scheduler_params(config)
         # self._global_step = 0
->>>>>>> cd540172
         # -------------------------------------------------------
 
         # -------------------------------------------------------
@@ -249,7 +218,6 @@
             The number of BottomUpDeterministicResBlocks to include in the layer, default is 1.
         """
         nonlin = get_activation(self.nonlin)
-<<<<<<< HEAD
         conv_block = getattr(nn, f"Conv{self.conv_dims}d")(
             in_channels=self.color_ch,
             out_channels=self.encoder_n_filters,
@@ -258,22 +226,6 @@
             stride=init_stride,
         )
         modules = [conv_block, nonlin]
-=======
-        modules = [
-            nn.Conv2d(
-                in_channels=self.color_ch,
-                out_channels=self.encoder_n_filters,
-                kernel_size=self.encoder_res_block_kernel,
-                padding=(
-                    0
-                    if self.encoder_res_block_skip_padding
-                    else self.encoder_res_block_kernel // 2
-                ),
-                stride=init_stride,
-            ),
-            nonlin,
-        ]
->>>>>>> cd540172
 
         for _ in range(num_res_blocks):
             modules.append(
@@ -459,33 +411,6 @@
             )
         return nn.Sequential(*modules)
 
-<<<<<<< HEAD
-    def create_likelihood_module(self):
-        """
-        This method defines the likelihood module for the current LVAE model.
-        The existing likelihood modules are `GaussianLikelihood` and `NoiseModelLikelihood`.
-        """
-        if self.enable_noise_model:
-            raise NotImplementedError("Noise model not implemented yet.")
-            self.likelihood_NM = NoiseModelLikelihood(
-                self.decoder_n_filters,
-                self.target_ch,
-                self.data_mean,
-                self.data_std,
-                self.noiseModel,
-            )
-        else:
-            self.likelihood_gm = GaussianLikelihood(
-                self.decoder_n_filters,
-                self.target_ch,
-                predict_logvar=self.predict_logvar,
-                logvar_lowerbound=self.logvar_lowerbound,
-                conv2d_bias=self.topdown_conv2d_bias,
-            )
-            return self.likelihood_gm
-
-=======
->>>>>>> cd540172
     def _init_multires(
         self, config=None
     ) -> nn.ModuleList:  # TODO config: ml_collections.ConfigDict refactor
@@ -792,39 +717,6 @@
     
 
     ### SET OF GETTERS
-<<<<<<< HEAD
-=======
-    def get_padded_size(self, size):
-        """
-        Returns the smallest size (H, W) of the image with actual size given
-        as input, such that H and W are powers of 2.
-        :param size: input size, tuple either (N, C, H, w) or (H, W)
-        :return: 2-tuple (H, W)
-        """
-        # Make size argument into (heigth, width)
-        if len(size) == 4:
-            size = size[2:]
-        if len(size) != 2:
-            msg = (
-                "input size must be either (N, C, H, W) or (H, W), but it "
-                f"has length {len(size)} (size={size})"
-            )
-            raise RuntimeError(msg)
-
-        if self.multiscale_decoder_retain_spatial_dims is True:
-            # In this case, we can go much more deeper and so this is not required
-            # (in the way it is. ;). More work would be needed if this was to be correctly implemented )
-            return list(size)
-
-        # Overall downscale factor from input to top layer (power of 2)
-        dwnsc = self.overall_downscale_factor
-
-        # Output smallest powers of 2 that are larger than current sizes
-        padded_size = list(((s - 1) // dwnsc + 1) * dwnsc for s in size)
-
-        return padded_size
-
->>>>>>> cd540172
     def get_latent_spatial_size(self, level_idx: int):
         """
         level_idx: 0 is the bottommost layer, the highest resolution one.

"""
Ladder VAE (LVAE) Model.

The current implementation is based on "Interpretable Unsupervised Diversity Denoising
and Artefact Removal, Prakash et al."
"""

from collections.abc import Iterable
<<<<<<< HEAD
from typing import Literal, Sequence, Tuple, Union
=======
from typing import Union
>>>>>>> f0fcc89c

import numpy as np
import torch
import torch.nn as nn

from careamics.config.architectures import register_model

from ..activation import get_activation
from .lambda_layers import SpectralMixer
from .layers import (
    BottomUpDeterministicResBlock,
    BottomUpLayer,
    GateLayer,
    TopDownDeterministicResBlock,
    TopDownLayer,
)
<<<<<<< HEAD
from .utils import Interpolate
=======
from .utils import Interpolate, ModelType, crop_img_tensor
>>>>>>> f0fcc89c


@register_model("LVAE")
class LadderVAE(nn.Module):
<<<<<<< HEAD
=======
    """
    Constructor.

    Parameters
    ----------
    input_shape : int
        The size of the input image.
    output_channels : int
        The number of output channels.
    multiscale_count : int
        The number of scales for multiscale processing.
    z_dims : list[int]
        The dimensions of the latent space for each layer.
    encoder_n_filters : int
        The number of filters in the encoder.
    decoder_n_filters : int
        The number of filters in the decoder.
    encoder_conv_strides : list[int]
        The strides for the conv layers encoder.
    decoder_conv_strides : list[int]
        The strides for the conv layers decoder.
    encoder_dropout : float
        The dropout rate for the encoder.
    decoder_dropout : float
        The dropout rate for the decoder.
    nonlinearity : str
        The nonlinearity function to use.
    predict_logvar : bool
        Whether to predict the log variance.
    analytical_kl : bool
        Whether to use analytical KL divergence.

    Raises
    ------
    NotImplementedError
        If only 2D convolutions are supported.
    """

>>>>>>> f0fcc89c
    def __init__(
        self,
        algorithm_type: Literal["supervised", "unsupervised"],
        input_shape: int,
        output_channels: int,
        multiscale_count: int,
        z_dims: list[int],
        encoder_n_filters: int,
        decoder_n_filters: int,
        encoder_conv_strides: list[int],
        decoder_conv_strides: list[int],
        encoder_dropout: float,
        decoder_dropout: float,
        nonlinearity: str,
        predict_logvar: bool,
        analytical_kl: bool,
        fluorophores: Sequence[str],
        wv_range: Sequence[int],
        **kwargs,
    ):
<<<<<<< HEAD
        """
        Constructor.

        Parameters
        ----------
        fluorophores : Sequence[str]
            A sequence of the fluorophore names in the image to unmix.
        wv_range : Sequence[int]
            The wavelength range of the spectral image.
        """
=======
>>>>>>> f0fcc89c
        super().__init__()

        # -------------------------------------------------------
        # Customizable attributes
        self.algorithm_type = algorithm_type
        self.image_size = input_shape
        """Input image size. (Z, Y, X) or (Y, X) if the data is 2D."""
        # TODO: we need to be careful with this since used to be an int.
        # the tuple of shapes used to be `self.input_shape`.
        self.target_ch = output_channels
        self.encoder_conv_strides = encoder_conv_strides
        self.decoder_conv_strides = decoder_conv_strides
        self._multiscale_count = multiscale_count
        self.z_dims = z_dims
        self.encoder_n_filters = encoder_n_filters
        self.decoder_n_filters = decoder_n_filters
        self.encoder_dropout = encoder_dropout
        self.decoder_dropout = decoder_dropout
        self.nonlin = nonlinearity
        self.predict_logvar = predict_logvar
        self.analytical_kl = analytical_kl
        # -------------------------------------------------------
        
        
        # -------------------------------------------------------
        # Additional attributes λsplit
        self.fluorophores = fluorophores
        self.wv_range = wv_range
        self.ref_learnable = kwargs.get("ref_learnable", False)
        self.in_channels = kwargs.get("num_bins", 1)
        # -------------------------------------------------------
        

        # -------------------------------------------------------
        # Model attributes -> Hardcoded
        self.encoder_blocks_per_layer = 1
        self.decoder_blocks_per_layer = 1
        self.bottomup_batchnorm = True
        self.topdown_batchnorm = True
        self.topdown_conv2d_bias = True
        self.gated = True
        self.encoder_res_block_kernel = 3
        self.decoder_res_block_kernel = 3
        self.merge_type = "residual"
        self.no_initial_downscaling = True
        self.skip_bottomk_buvalues = 0
        self.stochastic_skip = True
        self.learn_top_prior = True
        self.res_block_type = "bacdbacd"  # TODO remove !
        self.mode_pred = False
        self.logvar_lowerbound = -5
        self._var_clip_max = 20
        self._stochastic_use_naive_exponential = False
        self._enable_topdown_normalize_factor = True

        # Attributes that handle LC -> Hardcoded
        self.enable_multiscale = self._multiscale_count > 1
        self.multiscale_retain_spatial_dims = True
        self.multiscale_lowres_separate_branch = False
        self.multiscale_decoder_retain_spatial_dims = (
            self.multiscale_retain_spatial_dims and self.enable_multiscale
        )

        # Derived attributes
        self.n_layers = len(self.z_dims)
<<<<<<< HEAD
=======

        # Others...
        self._tethered_to_input = False
        self._tethered_ch1_scalar = self._tethered_ch2_scalar = None
        if self._tethered_to_input:
            target_ch = 1
            requires_grad = False
            self._tethered_ch1_scalar = nn.Parameter(
                torch.ones(1) * 0.5, requires_grad=requires_grad
            )
            self._tethered_ch2_scalar = nn.Parameter(
                torch.ones(1) * 2.0, requires_grad=requires_grad
            )
>>>>>>> f0fcc89c
        # -------------------------------------------------------

        # -------------------------------------------------------
        # Data attributes
<<<<<<< HEAD
        self.img_shape = (self.image_size, self.image_size)
=======
        self.color_ch = 1  # TODO for now we only support 1 channel
>>>>>>> f0fcc89c
        self.normalized_input = True
        # -------------------------------------------------------

        # -------------------------------------------------------
        # Loss attributes
        # enabling reconstruction loss on mixed input
        self.mixed_rec_w = 0
        self.nbr_consistency_w = 0
<<<<<<< HEAD
=======

        # -------------------------------------------------------
        # 3D related stuff
        self._mode_3D = len(self.image_size) == 3  # TODO refac
        self._model_3D_depth = self.image_size[0] if self._mode_3D else 1
        self._decoder_mode_3D = len(self.decoder_conv_strides) == 3
        if self._mode_3D and not self._decoder_mode_3D:
            assert self._model_3D_depth % 2 == 1, "3D model depth should be odd"
        assert (
            self._mode_3D is True or self._decoder_mode_3D is False
        ), "Decoder cannot be 3D when encoder is 2D"
        self._squish3d = self._mode_3D and not self._decoder_mode_3D
        self._3D_squisher = (
            None
            if not self._squish3d
            else nn.ModuleList(
                [
                    GateLayer(
                        channels=self.encoder_n_filters,
                        conv_strides=self.encoder_conv_strides,
                    )
                    for k in range(len(self.z_dims))
                ]
            )
        )
        # TODO: this bit is in the Ashesh's confusing-hacky style... Can we do better?

        # -------------------------------------------------------
        # # Training attributes
        # # can be used to tile the validation predictions
        # self._val_idx_manager = val_idx_manager
        # self._val_frame_creator = None
        # # initialize the learning rate scheduler params.
        # self.lr_scheduler_monitor = self.lr_scheduler_mode = None
        # self._init_lr_scheduler_params(config)
        # self._global_step = 0
>>>>>>> f0fcc89c
        # -------------------------------------------------------

        # -------------------------------------------------------
        # Calculate the downsampling happening in the network
        self.downsample = [1] * self.n_layers
        self.overall_downscale_factor = np.power(2, sum(self.downsample))
        if not self.no_initial_downscaling:  # by default do another downscaling
            self.overall_downscale_factor *= 2

        assert max(self.downsample) <= self.encoder_blocks_per_layer
        assert len(self.downsample) == self.n_layers
        # -------------------------------------------------------

        # -------------------------------------------------------
        ### CREATE MODEL BLOCKS
        # First bottom-up layer: change num channels + downsample by factor 2
        # unless we want to prevent this
        self.encoder_conv_op = getattr(nn, f"Conv{len(self.encoder_conv_strides)}d")
        # TODO these should be defined for all layers here ?
        self.decoder_conv_op = getattr(nn, f"Conv{len(self.decoder_conv_strides)}d")
        # TODO: would be more readable to have a derived parameters to use like
        # `conv_dims = len(self.encoder_conv_strides)` and then use `Conv{conv_dims}d`
        stride = 1 if self.no_initial_downscaling else 2
        self.first_bottom_up = self.create_first_bottom_up(stride)

        # Input Branches for Lateral Contextualization
        self.lowres_first_bottom_ups = None
        self._init_multires()

        # Other bottom-up layers
        self.bottom_up_layers = self.create_bottom_up_layers(
            self.multiscale_lowres_separate_branch
        )

        # Top-down layers
        self.top_down_layers = self.create_top_down_layers()
        self.final_top_down = self.create_final_topdown_layer(
            not self.no_initial_downscaling
        )

        # Likelihood module
        # self.likelihood = self.create_likelihood_module()

        # Output layer --> Project to target_ch many channels
        logvar_ch_needed = self.predict_logvar is not None
        self.output_layer = self.parameter_net = self.decoder_conv_op(
            self.decoder_n_filters,
            self.target_ch * (1 + logvar_ch_needed),
            kernel_size=3,
            padding="same",
            bias=self.topdown_conv2d_bias,
        )
<<<<<<< HEAD
        
        # Mixing layer to reconstruct spectrum
        self.mixer = SpectralMixer(
            flurophores=self.fluorophores,
            wv_range=self.wv_range,
            ref_learnable=self.ref_learnable,
            num_bins=self.in_channels,
        ) if self.fluorophores else nn.Identity() # TODO: ugly!!!
        
=======

        # # gradient norms. updated while training. this is also logged.
        # self.grad_norm_bottom_up = 0.0
        # self.grad_norm_top_down = 0.0
        # PSNR computation on validation.
        # self.label1_psnr = RunningPSNR()
        # self.label2_psnr = RunningPSNR()
        # TODO: did you add this?

>>>>>>> f0fcc89c
        # msg =f'[{self.__class__.__name__}] Stoc:{not self.non_stochastic_version} RecMode:{self.reconstruction_mode} TethInput:{self._tethered_to_input}'
        # msg += f' TargetCh: {self.target_ch}'
        # print(msg)

    ### SET OF METHODS TO CREATE MODEL BLOCKS
    def create_first_bottom_up(
        self,
        init_stride: int,
        num_res_blocks: int = 1,
    ) -> nn.Sequential:
        """
        Method creates the first bottom-up block of the Encoder.

        Its role is to perform a first image compression step.
        It is composed by a sequence of nn.Conv2d + non-linearity +
        BottomUpDeterministicResBlock (1 or more, default is 1).

        Parameters
        ----------
        init_stride: int
            The stride used by the intial Conv2d block.
        num_res_blocks: int, optional
            The number of BottomUpDeterministicResBlocks, default is 1.
        """
        # From what I got from Ashesh, Z should not be touched in any case.
        nonlin = get_activation(self.nonlin)
<<<<<<< HEAD
        conv_block = nn.Conv2d(
            in_channels=self.in_channels,
            out_channels=self.encoder_n_filters,
            kernel_size=self.encoder_res_block_kernel,
            padding=self.encoder_res_block_kernel // 2,
            stride=init_stride,
        )
=======
        conv_block = self.encoder_conv_op(
            in_channels=self.color_ch,
            out_channels=self.encoder_n_filters,
            kernel_size=self.encoder_res_block_kernel,
            padding=(
                0
                if self.encoder_res_block_skip_padding
                else self.encoder_res_block_kernel // 2
            ),
            stride=init_stride,
        )

>>>>>>> f0fcc89c
        modules = [conv_block, nonlin]

        for _ in range(num_res_blocks):
            modules.append(
                BottomUpDeterministicResBlock(
                    conv_strides=self.encoder_conv_strides,
                    c_in=self.encoder_n_filters,
                    c_out=self.encoder_n_filters,
                    nonlin=nonlin,
                    downsample=False,
                    batchnorm=self.bottomup_batchnorm,
                    dropout=self.encoder_dropout,
                    res_block_type=self.res_block_type,
                    res_block_kernel=self.encoder_res_block_kernel,
                )
            )

        return nn.Sequential(*modules)

    def create_bottom_up_layers(self, lowres_separate_branch: bool) -> nn.ModuleList:
        """
        Method creates the stack of bottom-up layers of the Encoder.

        that are used to generate the so-called `bu_values`.

        NOTE:
            If `self._multiscale_count < self.n_layers`, then LC is done only in the first
            `self._multiscale_count` bottom-up layers (starting from the bottom).

        Parameters
        ----------
        lowres_separate_branch: bool
            Whether the residual block(s) used for encoding the low-res input are shared
            (`False`) or not (`True`) with the "same-size" residual block(s) in the
            `BottomUpLayer`'s primary flow.
        """
        multiscale_lowres_size_factor = 1
        nonlin = get_activation(self.nonlin)

        bottom_up_layers = nn.ModuleList([])
        for i in range(self.n_layers):
            # LC is applied only to the first (_multiscale_count - 1) bottom-up layers
            layer_enable_multiscale = (
                self.enable_multiscale and self._multiscale_count > i + 1
            )

            # This determines the factor by which the low-resolution tensor is larger
            # N.B. Only used if layer_enable_multiscale == True
            multiscale_lowres_size_factor *= 1 + int(layer_enable_multiscale)

            # TODO: check correctness of this
            if self._multiscale_count > 1:
<<<<<<< HEAD
                output_expected_shape = (dim // 2 ** (i + 1) for dim in self.img_shape)
=======
                output_expected_shape = (dim // 2 ** (i + 1) for dim in self.image_size)
>>>>>>> f0fcc89c
            else:
                output_expected_shape = None

            # Add bottom-up deterministic layer at level i.
            # It's a sequence of residual blocks (BottomUpDeterministicResBlock), possibly with downsampling between them.
            bottom_up_layers.append(
                BottomUpLayer(
                    n_res_blocks=self.encoder_blocks_per_layer,
                    n_filters=self.encoder_n_filters,
                    downsampling_steps=self.downsample[i],
                    nonlin=nonlin,
                    conv_strides=self.encoder_conv_strides,
                    batchnorm=self.bottomup_batchnorm,
                    dropout=self.encoder_dropout,
                    res_block_type=self.res_block_type,
                    res_block_kernel=self.encoder_res_block_kernel,
                    gated=self.gated,
                    lowres_separate_branch=lowres_separate_branch,
                    enable_multiscale=self.enable_multiscale,  # TODO: shouldn't the arg be `layer_enable_multiscale` here?
                    multiscale_retain_spatial_dims=self.multiscale_retain_spatial_dims,
                    multiscale_lowres_size_factor=multiscale_lowres_size_factor,
                    decoder_retain_spatial_dims=self.multiscale_decoder_retain_spatial_dims,
                    output_expected_shape=output_expected_shape,
                )
            )

        return bottom_up_layers

    def create_top_down_layers(self) -> nn.ModuleList:
        """
        Method creates the stack of top-down layers of the Decoder.

        In these layer the `bu`_values` from the Encoder are merged with the `p_params` from the previous layer
        of the Decoder to get `q_params`. Then, a stochastic layer generates a sample from the latent distribution
        with parameters `q_params`. Finally, this sample is fed through a TopDownDeterministicResBlock to
        compute the `p_params` for the layer below.

        NOTE 1:
            The algorithm for generative inference approximately works as follows:
                - p_params = output of top-down layer above
                - bu = inferred bottom-up value at this layer
                - q_params = merge(bu, p_params)
                - z = stochastic_layer(q_params)
                - (optional) get and merge skip connection from prev top-down layer
                - top-down deterministic ResNet

        NOTE 2:
            When doing unconditional generation, bu_value is not available. Hence the
            merge layer is not used, and z is sampled directly from p_params.

        """
        top_down_layers = nn.ModuleList([])
        nonlin = get_activation(self.nonlin)
        # NOTE: top-down layers are created starting from the bottom-most
        for i in range(self.n_layers):
            # Check if this is the top layer
            is_top = i == self.n_layers - 1

            if self._enable_topdown_normalize_factor:  # TODO: What is this?
                normalize_latent_factor = (
                    1 / np.sqrt(2 * (1 + i)) if len(self.z_dims) > 4 else 1.0
                )
            else:
                normalize_latent_factor = 1.0

            top_down_layers.append(
                TopDownLayer(
                    z_dim=self.z_dims[i],
                    n_res_blocks=self.decoder_blocks_per_layer,
                    n_filters=self.decoder_n_filters,
                    is_top_layer=is_top,
<<<<<<< HEAD
=======
                    conv_strides=self.decoder_conv_strides,
>>>>>>> f0fcc89c
                    upsampling_steps=self.downsample[i],
                    nonlin=nonlin,
                    merge_type=self.merge_type,
                    batchnorm=self.topdown_batchnorm,
                    dropout=self.decoder_dropout,
                    stochastic_skip=self.stochastic_skip,
                    learn_top_prior=self.learn_top_prior,
                    top_prior_param_shape=self.get_top_prior_param_shape(),
                    res_block_type=self.res_block_type,
                    res_block_kernel=self.decoder_res_block_kernel,
                    gated=self.gated,
                    analytical_kl=self.analytical_kl,
                    vanilla_latent_hw=self.get_latent_spatial_size(i),
                    retain_spatial_dims=self.multiscale_decoder_retain_spatial_dims,
                    input_image_shape=self.image_size,
                    normalize_latent_factor=normalize_latent_factor,
                    conv2d_bias=self.topdown_conv2d_bias,
                    stochastic_use_naive_exponential=self._stochastic_use_naive_exponential,
                )
            )
        return top_down_layers

    def create_final_topdown_layer(self, upsample: bool) -> nn.Sequential:
        """Create the final top-down layer of the Decoder.

        NOTE: In this layer, (optional) upsampling is performed by bilinear interpolation
        instead of transposed convolution (like in other TD layers).

        Parameters
        ----------
        upsample: bool
            Whether to upsample the input of the final top-down layer
            by bilinear interpolation with `scale_factor=2`.
        """
        # Final top-down layer
        modules = list()

        if upsample:
            modules.append(Interpolate(scale=2))

        for i in range(self.decoder_blocks_per_layer):
            modules.append(
                TopDownDeterministicResBlock(
                    c_in=self.decoder_n_filters,
                    c_out=self.decoder_n_filters,
                    nonlin=get_activation(self.nonlin),
                    conv_strides=self.decoder_conv_strides,
                    batchnorm=self.topdown_batchnorm,
                    dropout=self.decoder_dropout,
                    res_block_type=self.res_block_type,
                    res_block_kernel=self.decoder_res_block_kernel,
                    gated=self.gated,
                    conv2d_bias=self.topdown_conv2d_bias,
                )
            )
        return nn.Sequential(*modules)

    def _init_multires(self, config=None) -> nn.ModuleList:
        """
        Method defines the input block/branch to encode/compress low-res lateral inputs.

        at different hierarchical levels
        in the multiresolution approach (LC). The role of the input branches is similar
        to the one of the first bottom-up layer in the primary flow of the Encoder,
        namely to compress the lateral input image to a degree that is compatible with
        the one of the primary flow.

        NOTE 1: Each input branch consists of a sequence of Conv2d + non-linearity
        + BottomUpDeterministicResBlock. It is meaningful to observe that the
        `BottomUpDeterministicResBlock` shares the same model attributes with the blocks
        in the primary flow of the Encoder (e.g., c_in, c_out, dropout, etc. etc.).
        Moreover, it does not perform downsampling.

        NOTE 2: `_multiscale_count` attribute defines the total number of inputs to the
        bottom-up pass. In other terms if we have the input patch and n_LC additional
        lateral inputs, we will have a total of (n_LC + 1) inputs.
        """
        stride = 1 if self.no_initial_downscaling else 2
        nonlin = get_activation(self.nonlin)
        if self._multiscale_count is None:
            self._multiscale_count = 1

        msg = (
            f"Multiscale count ({self._multiscale_count}) should not exceed the number"
            f"of bottom up layers ({self.n_layers}) by more than 1.\n"
        )
        assert (
            self._multiscale_count <= 1 or self._multiscale_count <= 1 + self.n_layers
        ), msg  # TODO how ?

        msg = (
            "Multiscale approach only supports monocrome images. "
<<<<<<< HEAD
            f"Found instead in_channels={self.in_channels}."
        )
        assert self._multiscale_count == 1 or self.in_channels == 1, msg
=======
            f"Found instead color_ch={self.color_ch}."
        )
        # assert self._multiscale_count == 1 or self.color_ch == 1, msg
>>>>>>> f0fcc89c

        lowres_first_bottom_ups = []
        for _ in range(1, self._multiscale_count):
            first_bottom_up = nn.Sequential(
<<<<<<< HEAD
                nn.Conv2d(
                    in_channels=self.in_channels,
=======
                self.encoder_conv_op(
                    in_channels=self.color_ch,
>>>>>>> f0fcc89c
                    out_channels=self.encoder_n_filters,
                    kernel_size=5,
                    padding="same",
                    stride=stride,
                ),
                nonlin,
                BottomUpDeterministicResBlock(
                    c_in=self.encoder_n_filters,
                    c_out=self.encoder_n_filters,
                    conv_strides=self.encoder_conv_strides,
                    nonlin=nonlin,
                    downsample=False,
                    batchnorm=self.bottomup_batchnorm,
                    dropout=self.encoder_dropout,
                    res_block_type=self.res_block_type,
                ),
            )
            lowres_first_bottom_ups.append(first_bottom_up)

        self.lowres_first_bottom_ups = (
            nn.ModuleList(lowres_first_bottom_ups)
            if len(lowres_first_bottom_ups)
            else None
        )

    ### SET OF FORWARD-LIKE METHODS
    def bottomup_pass(self, inp: torch.Tensor) -> list[torch.Tensor]:
<<<<<<< HEAD
        """
        Wrapper of _bottomup_pass().
        """
=======
        """Wrapper of _bottomup_pass()."""
        # TODO Remove wrapper
>>>>>>> f0fcc89c
        return self._bottomup_pass(
            inp,
            self.first_bottom_up,
            self.lowres_first_bottom_ups,
            self.bottom_up_layers,
        )

    def _bottomup_pass(
        self,
        inp: torch.Tensor,
        first_bottom_up: nn.Sequential,
        lowres_first_bottom_ups: nn.ModuleList,
        bottom_up_layers: nn.ModuleList,
    ) -> list[torch.Tensor]:
        """
        Method defines the forward pass through the LVAE Encoder, the so-called.

        Bottom-Up pass.

        Parameters
        ----------
        inp: torch.Tensor
            The input tensor to the bottom-up pass of shape (B, 1+n_LC, H, W), where n_LC
            is the number of lateral low-res inputs used in the LC approach.
            In particular, the first channel corresponds to the input patch, while the
            remaining ones are associated to the lateral low-res inputs.
        first_bottom_up: nn.Sequential
            The module defining the first bottom-up layer of the Encoder.
        lowres_first_bottom_ups: nn.ModuleList
            The list of modules defining Lateral Contextualization.
        bottom_up_layers: nn.ModuleList
            The list of modules defining the stack of bottom-up layers of the Encoder.
        """
        if self._multiscale_count > 1:
            x = first_bottom_up(inp[:, :1])
        else:
            x = first_bottom_up(inp)

        # Loop from bottom to top layer, store all deterministic nodes we
        # need for the top-down pass in bu_values list
        bu_values = []
        for i in range(self.n_layers):
            lowres_x = None
            if self._multiscale_count > 1 and i + 1 < inp.shape[1]:
                lowres_x = lowres_first_bottom_ups[i](inp[:, i + 1 : i + 2])
            x, bu_value = bottom_up_layers[i](x, lowres_x=lowres_x)
            bu_values.append(bu_value)

        return bu_values

    def topdown_pass(
        self,
        bu_values: Union[torch.Tensor, None] = None,
        n_img_prior: Union[torch.Tensor, None] = None,
<<<<<<< HEAD
        mode_layers: Union[Iterable[int], None] = None,
=======
>>>>>>> f0fcc89c
        constant_layers: Union[Iterable[int], None] = None,
        forced_latent: Union[list[torch.Tensor], None] = None,
        top_down_layers: Union[nn.ModuleList, None] = None,
        final_top_down_layer: Union[nn.Sequential, None] = None,
<<<<<<< HEAD
    ) -> Tuple[torch.Tensor, dict[str, torch.Tensor]]:
=======
    ) -> tuple[torch.Tensor, dict[str, torch.Tensor]]:
>>>>>>> f0fcc89c
        """
        Method defines the forward pass through the LVAE Decoder, the so-called.

        Top-Down pass.

        Parameters
        ----------
        bu_values: torch.Tensor, optional
            Output of the bottom-up pass. It will have values from multiple layers of
            the ladder.
        n_img_prior: optional
            When `bu_values` is `None`, `n_img_prior` indicates the number of images to
            generate
            from the prior (so bottom-up pass is not used at all here).
        constant_layers: Iterable[int], optional
<<<<<<< HEAD
            A sequence of indexes associated to the layers in which a single instance's z is
            copied over the entire batch (bottom-up path is not used, so only prior is used here).
            Set to `None` to avoid this behaviour.
        forced_latent: list[torch.Tensor], optional
            A list of tensors that are used as fixed latent variables (hence, sampling doesn't take
            place in this case).
=======
            A sequence of indexes associated to the layers in which a single instance's
            z is copied over the entire batch (bottom-up path is not used, so only prior
            is used here). Set to `None` to avoid this behaviour.
        forced_latent: list[torch.Tensor], optional
            A list of tensors that are used as fixed latent variables (hence, sampling
            doesn't take place in this case).
>>>>>>> f0fcc89c
        top_down_layers: nn.ModuleList, optional
            A list of top-down layers to use in the top-down pass. If `None`, the method
            uses the default layers defined in the constructor.
        final_top_down_layer: nn.Sequential, optional
            The last top-down layer of the top-down pass. If `None`, the method uses the
            default layers defined in the constructor.
        """
        if top_down_layers is None:
            top_down_layers = self.top_down_layers
        if final_top_down_layer is None:
            final_top_down_layer = self.final_top_down

<<<<<<< HEAD
        # Default: no latent is taken as the distribution's mode
        if mode_layers is None:
            mode_layers = []
=======
        # Default: no layer is sampled from the distribution's mode
>>>>>>> f0fcc89c
        if constant_layers is None:
            constant_layers = []
        prior_experiment = len(constant_layers) > 0

        # If the bottom-up inference values are not given, don't do
        # inference, sample from prior instead
        inference_mode = bu_values is not None

        # Check consistency of arguments
        if inference_mode != (n_img_prior is None):
            msg = (
                "Number of images for top-down generation has to be given "
                "if and only if we're not doing inference"
            )
            raise RuntimeError(msg)
        if inference_mode and prior_experiment:
            msg = (
                "Prior experiments (e.g. sampling from mode) are not"
                " compatible with inference mode"
            )
            raise RuntimeError(msg)

        # Sampled latent variables at each layer
        z = [None] * self.n_layers
        # KL divergence of each layer
        kl = [None] * self.n_layers
        # Kl divergence restricted, only for the LC enabled setup denoiSplit.
        kl_restricted = [None] * self.n_layers
        # mean from which z is sampled.
        q_mu = [None] * self.n_layers
        # log(var) from which z is sampled.
        q_lv = [None] * self.n_layers
        # Spatial map of KL divergence for each layer
        kl_spatial = [None] * self.n_layers
        debug_qvar_max = [None] * self.n_layers
        kl_channelwise = [None] * self.n_layers
        if forced_latent is None:
            forced_latent = [None] * self.n_layers

        # Top-down inference/generation loop
        out = None
        for i in reversed(range(self.n_layers)):
            # If available, get deterministic node from bottom-up inference
            try:
                bu_value = bu_values[i]
            except TypeError:
                bu_value = None

            # Whether the current layer should be sampled from the mode
            constant_out = i in constant_layers

            # Input for skip connection
            skip_input = out

            # Full top-down layer, including sampling and deterministic part
            out, aux = top_down_layers[i](
                input_=out,
                skip_connection_input=skip_input,
                inference_mode=inference_mode,
                bu_value=bu_value,
                n_img_prior=n_img_prior,
                force_constant_output=constant_out,
                forced_latent=forced_latent[i],
                mode_pred=self.mode_pred,
                var_clip_max=self._var_clip_max,
            )
            # Save useful variables
            z[i] = aux["z"]  # sampled variable at this layer (batch, ch, h, w)
            kl[i] = aux["kl_samplewise"]  # (batch, )
            kl_restricted[i] = aux["kl_samplewise_restricted"]
            kl_spatial[i] = aux["kl_spatial"]  # (batch, h, w)
            q_mu[i] = aux["q_mu"]
            q_lv[i] = aux["q_lv"]

            kl_channelwise[i] = aux["kl_channelwise"]
            debug_qvar_max[i] = aux["qvar_max"]
            # if self.mode_pred is False:
            #     logprob_p += aux['logprob_p'].mean()  # mean over batch
            # else:
            #     logprob_p = None

        # Final top-down layer
        out = final_top_down_layer(out)

        # Store useful variables in a dict to return them
        data = {
            "z": z,  # list of tensors with shape (batch, ch[i], h[i], w[i])
            "kl": kl,  # list of tensors with shape (batch, )
            "kl_restricted": kl_restricted,  # list of tensors with shape (batch, )
            "kl_spatial": kl_spatial,  # list of tensors w shape (batch, h[i], w[i])
            "kl_channelwise": kl_channelwise,  # list of tensors with shape (batch, ch[i])
            # 'logprob_p': logprob_p,  # scalar, mean over batch
            "q_mu": q_mu,
            "q_lv": q_lv,
            "debug_qvar_max": debug_qvar_max,
        }
        return out, data

<<<<<<< HEAD
    def forward(self, x: torch.Tensor) -> Tuple[torch.Tensor, dict[str, torch.Tensor]]:
=======
    def forward(self, x: torch.Tensor) -> tuple[torch.Tensor, dict[str, torch.Tensor]]:
>>>>>>> f0fcc89c
        """
        Forward pass through the LVAE model.

        Parameters
        ----------
        x: torch.Tensor
            The input tensor of shape (B, C, H, W).
            
        Returns
        -------
        remixed: torch.Tensor
            The remixed spectral image. Shape is (B, C, H, W), C = # spectral channels. 
        out: torch.Tensor
            The unmixed images output of the model. Shape is (B, F, H, W), F = # flurophores.
        td_data: dict[str, torch.Tensor]
            Additional data from the top-down pass (e.g., latents, KL values).
        """
<<<<<<< HEAD
        # Bottom-up inference: return list of length n_layers (bottom to top)
        bu_values = self.bottomup_pass(x)
        
        # TODO: these operations seems unnecessary... Remove?
        for i in range(0, self.skip_bottomk_buvalues):
            bu_values[i] = None
        mode_layers = range(self.n_layers) if self.non_stochastic_version else None

        # Top-down inference/generation
        out, td_data = self.topdown_pass(bu_values, mode_layers=mode_layers)
        out = self.output_layer(out)
        
        # Re-mixing
        remixed = self.mixer(out)
        return remixed, out, td_data

    def reset_for_different_output_size(self, output_size: int) -> None:
        """Reset shape of output and latent tensors for different output size.

        Used during evaluation to reset expected shapes of tensors when
        input/output shape changes.
        For instance, it is needed when the model was trained on, say, 64x64 sized
        patches, but prediction is done on 128x128 patches.
        
        Parameters
        ----------
        output_size: int
            The new output size for the model.
            
        Returns
        -------
        None
        """
        for i in range(self.n_layers):
            sz = output_size // 2 ** (1 + i)
            self.bottom_up_layers[i].output_expected_shape = (sz, sz)
            self.top_down_layers[i].latent_shape = (output_size, output_size)

    ### SET OF GETTERS
    def get_latent_spatial_size(self, level_idx: int) -> int:
        """Get the spatial size of the latent variable at a given level.
        
        NOTE: level_idx: 0 is the bottommost layer, the highest resolution one.
        
        Parameters
        ----------
        level_idx: int
            The level of the layer for which we want to get the latent spatial size.
            
        Returns
        -------
        int
            The spatial size of the latent variable at the given level.
        """
        actual_downsampling = level_idx + 1
        dwnsc = 2**actual_downsampling
        h = self.img_shape[0] // dwnsc
        w = self.img_shape[1] // dwnsc
        assert h == w
        return h

    def get_top_prior_param_shape(self, n_imgs: int = 1) -> tuple[int, int, int, int]:
        """Get the shape of the parameters of the top-most prior distribution.
        
        Parameters
        ----------
        n_imgs: int, optional
            The number of images for which to get the shape of the parameters in case
            it needs to be replicated. Default is 1.
            
        Returns
        -------
        tuple[int, int, int, int]
            The shape of the parameters of the top-most prior distribution.
        """
        # TODO num channels depends on random variable we're using
=======
        img_size = x.size()[2:]

        # Bottom-up inference: return list of length n_layers (bottom to top)
        bu_values = self.bottomup_pass(x)
        for i in range(0, self.skip_bottomk_buvalues):
            bu_values[i] = None

        if self._squish3d:
            bu_values = [
                torch.mean(self._3D_squisher[k](bu_value), dim=2)
                for k, bu_value in enumerate(bu_values)
            ]

        # Top-down inference/generation
        out, td_data = self.topdown_pass(bu_values)

        if out.shape[-1] > img_size[-1]:
            # Restore original image size
            out = crop_img_tensor(out, img_size)

        out = self.output_layer(out)

        return out, td_data

    ### SET OF GETTERS
    def get_padded_size(self, size):
        """
        Returns the smallest size (H, W) of the image with actual size given
        as input, such that H and W are powers of 2.
        :param size: input size, tuple either (N, C, H, W) or (H, W)
        :return: 2-tuple (H, W)
        """
        # Make size argument into (heigth, width)
        # assert len(size) in [2, 4, 5] # TODO commented out cuz it's weird
        # We're only interested in the Y,X dimensions
        size = size[-2:]

        if self.multiscale_decoder_retain_spatial_dims is True:
            # In this case, we can go much more deeper and so this is not required
            # (in the way it is. ;). More work would be needed if this was to be correctly implemented )
            return list(size)

        # Overall downscale factor from input to top layer (power of 2)
        dwnsc = self.overall_downscale_factor

        # Output smallest powers of 2 that are larger than current sizes
        padded_size = [((s - 1) // dwnsc + 1) * dwnsc for s in size]
        # TODO Needed for pad/crop odd sizes. Move to dataset?
        return padded_size

    def get_latent_spatial_size(self, level_idx: int):
        """Level_idx: 0 is the bottommost layer, the highest resolution one."""
        actual_downsampling = level_idx + 1
        dwnsc = 2**actual_downsampling
        sz = self.get_padded_size(self.image_size)
        h = sz[0] // dwnsc
        w = sz[1] // dwnsc
        assert h == w
        return h

    def get_top_prior_param_shape(self, n_imgs: int = 1):
>>>>>>> f0fcc89c

        # Compute the total downscaling performed in the Encoder
        if self.multiscale_decoder_retain_spatial_dims is False:
            dwnsc = self.overall_downscale_factor
        else:
            # LC allow the encoder latents to keep the same (H, W) size at different levels
            actual_downsampling = self.n_layers + 1 - self._multiscale_count
            dwnsc = 2**actual_downsampling

<<<<<<< HEAD
        h = self.img_shape[0] // dwnsc
        w = self.img_shape[1] // dwnsc
        c = self.z_dims[-1] * 2  # mu and logvar
        top_layer_shape = (n_imgs, c, h, w)
=======
        h = self.image_size[-2] // dwnsc
        w = self.image_size[-1] // dwnsc
        mu_logvar = self.z_dims[-1] * 2  # mu and logvar
        top_layer_shape = (n_imgs, mu_logvar, h, w)
        # TODO refactor!
        if self._model_3D_depth > 1 and self._decoder_mode_3D is True:
            # TODO check if model_3D_depth is needed ?
            top_layer_shape = (n_imgs, mu_logvar, self._model_3D_depth, h, w)
>>>>>>> f0fcc89c
        return top_layer_shape<|MERGE_RESOLUTION|>--- conflicted
+++ resolved
@@ -6,11 +6,7 @@
 """
 
 from collections.abc import Iterable
-<<<<<<< HEAD
 from typing import Literal, Sequence, Tuple, Union
-=======
-from typing import Union
->>>>>>> f0fcc89c
 
 import numpy as np
 import torch
@@ -27,17 +23,11 @@
     TopDownDeterministicResBlock,
     TopDownLayer,
 )
-<<<<<<< HEAD
 from .utils import Interpolate
-=======
-from .utils import Interpolate, ModelType, crop_img_tensor
->>>>>>> f0fcc89c
 
 
 @register_model("LVAE")
 class LadderVAE(nn.Module):
-<<<<<<< HEAD
-=======
     """
     Constructor.
 
@@ -76,10 +66,8 @@
         If only 2D convolutions are supported.
     """
 
->>>>>>> f0fcc89c
     def __init__(
         self,
-        algorithm_type: Literal["supervised", "unsupervised"],
         input_shape: int,
         output_channels: int,
         multiscale_count: int,
@@ -97,7 +85,6 @@
         wv_range: Sequence[int],
         **kwargs,
     ):
-<<<<<<< HEAD
         """
         Constructor.
 
@@ -108,13 +95,10 @@
         wv_range : Sequence[int]
             The wavelength range of the spectral image.
         """
-=======
->>>>>>> f0fcc89c
         super().__init__()
 
         # -------------------------------------------------------
         # Customizable attributes
-        self.algorithm_type = algorithm_type
         self.image_size = input_shape
         """Input image size. (Z, Y, X) or (Y, X) if the data is 2D."""
         # TODO: we need to be careful with this since used to be an int.
@@ -175,31 +159,11 @@
 
         # Derived attributes
         self.n_layers = len(self.z_dims)
-<<<<<<< HEAD
-=======
-
-        # Others...
-        self._tethered_to_input = False
-        self._tethered_ch1_scalar = self._tethered_ch2_scalar = None
-        if self._tethered_to_input:
-            target_ch = 1
-            requires_grad = False
-            self._tethered_ch1_scalar = nn.Parameter(
-                torch.ones(1) * 0.5, requires_grad=requires_grad
-            )
-            self._tethered_ch2_scalar = nn.Parameter(
-                torch.ones(1) * 2.0, requires_grad=requires_grad
-            )
->>>>>>> f0fcc89c
         # -------------------------------------------------------
 
         # -------------------------------------------------------
         # Data attributes
-<<<<<<< HEAD
         self.img_shape = (self.image_size, self.image_size)
-=======
-        self.color_ch = 1  # TODO for now we only support 1 channel
->>>>>>> f0fcc89c
         self.normalized_input = True
         # -------------------------------------------------------
 
@@ -208,8 +172,6 @@
         # enabling reconstruction loss on mixed input
         self.mixed_rec_w = 0
         self.nbr_consistency_w = 0
-<<<<<<< HEAD
-=======
 
         # -------------------------------------------------------
         # 3D related stuff
@@ -235,19 +197,6 @@
                 ]
             )
         )
-        # TODO: this bit is in the Ashesh's confusing-hacky style... Can we do better?
-
-        # -------------------------------------------------------
-        # # Training attributes
-        # # can be used to tile the validation predictions
-        # self._val_idx_manager = val_idx_manager
-        # self._val_frame_creator = None
-        # # initialize the learning rate scheduler params.
-        # self.lr_scheduler_monitor = self.lr_scheduler_mode = None
-        # self._init_lr_scheduler_params(config)
-        # self._global_step = 0
->>>>>>> f0fcc89c
-        # -------------------------------------------------------
 
         # -------------------------------------------------------
         # Calculate the downsampling happening in the network
@@ -299,7 +248,6 @@
             padding="same",
             bias=self.topdown_conv2d_bias,
         )
-<<<<<<< HEAD
         
         # Mixing layer to reconstruct spectrum
         self.mixer = SpectralMixer(
@@ -309,17 +257,6 @@
             num_bins=self.in_channels,
         ) if self.fluorophores else nn.Identity() # TODO: ugly!!!
         
-=======
-
-        # # gradient norms. updated while training. this is also logged.
-        # self.grad_norm_bottom_up = 0.0
-        # self.grad_norm_top_down = 0.0
-        # PSNR computation on validation.
-        # self.label1_psnr = RunningPSNR()
-        # self.label2_psnr = RunningPSNR()
-        # TODO: did you add this?
-
->>>>>>> f0fcc89c
         # msg =f'[{self.__class__.__name__}] Stoc:{not self.non_stochastic_version} RecMode:{self.reconstruction_mode} TethInput:{self._tethered_to_input}'
         # msg += f' TargetCh: {self.target_ch}'
         # print(msg)
@@ -346,15 +283,6 @@
         """
         # From what I got from Ashesh, Z should not be touched in any case.
         nonlin = get_activation(self.nonlin)
-<<<<<<< HEAD
-        conv_block = nn.Conv2d(
-            in_channels=self.in_channels,
-            out_channels=self.encoder_n_filters,
-            kernel_size=self.encoder_res_block_kernel,
-            padding=self.encoder_res_block_kernel // 2,
-            stride=init_stride,
-        )
-=======
         conv_block = self.encoder_conv_op(
             in_channels=self.color_ch,
             out_channels=self.encoder_n_filters,
@@ -367,7 +295,6 @@
             stride=init_stride,
         )
 
->>>>>>> f0fcc89c
         modules = [conv_block, nonlin]
 
         for _ in range(num_res_blocks):
@@ -420,11 +347,7 @@
 
             # TODO: check correctness of this
             if self._multiscale_count > 1:
-<<<<<<< HEAD
-                output_expected_shape = (dim // 2 ** (i + 1) for dim in self.img_shape)
-=======
                 output_expected_shape = (dim // 2 ** (i + 1) for dim in self.image_size)
->>>>>>> f0fcc89c
             else:
                 output_expected_shape = None
 
@@ -496,10 +419,7 @@
                     n_res_blocks=self.decoder_blocks_per_layer,
                     n_filters=self.decoder_n_filters,
                     is_top_layer=is_top,
-<<<<<<< HEAD
-=======
                     conv_strides=self.decoder_conv_strides,
->>>>>>> f0fcc89c
                     upsampling_steps=self.downsample[i],
                     nonlin=nonlin,
                     merge_type=self.merge_type,
@@ -592,26 +512,15 @@
 
         msg = (
             "Multiscale approach only supports monocrome images. "
-<<<<<<< HEAD
             f"Found instead in_channels={self.in_channels}."
         )
         assert self._multiscale_count == 1 or self.in_channels == 1, msg
-=======
-            f"Found instead color_ch={self.color_ch}."
-        )
-        # assert self._multiscale_count == 1 or self.color_ch == 1, msg
->>>>>>> f0fcc89c
 
         lowres_first_bottom_ups = []
         for _ in range(1, self._multiscale_count):
             first_bottom_up = nn.Sequential(
-<<<<<<< HEAD
-                nn.Conv2d(
-                    in_channels=self.in_channels,
-=======
                 self.encoder_conv_op(
                     in_channels=self.color_ch,
->>>>>>> f0fcc89c
                     out_channels=self.encoder_n_filters,
                     kernel_size=5,
                     padding="same",
@@ -639,14 +548,8 @@
 
     ### SET OF FORWARD-LIKE METHODS
     def bottomup_pass(self, inp: torch.Tensor) -> list[torch.Tensor]:
-<<<<<<< HEAD
-        """
-        Wrapper of _bottomup_pass().
-        """
-=======
         """Wrapper of _bottomup_pass()."""
         # TODO Remove wrapper
->>>>>>> f0fcc89c
         return self._bottomup_pass(
             inp,
             self.first_bottom_up,
@@ -701,19 +604,11 @@
         self,
         bu_values: Union[torch.Tensor, None] = None,
         n_img_prior: Union[torch.Tensor, None] = None,
-<<<<<<< HEAD
-        mode_layers: Union[Iterable[int], None] = None,
-=======
->>>>>>> f0fcc89c
         constant_layers: Union[Iterable[int], None] = None,
         forced_latent: Union[list[torch.Tensor], None] = None,
         top_down_layers: Union[nn.ModuleList, None] = None,
         final_top_down_layer: Union[nn.Sequential, None] = None,
-<<<<<<< HEAD
-    ) -> Tuple[torch.Tensor, dict[str, torch.Tensor]]:
-=======
     ) -> tuple[torch.Tensor, dict[str, torch.Tensor]]:
->>>>>>> f0fcc89c
         """
         Method defines the forward pass through the LVAE Decoder, the so-called.
 
@@ -729,21 +624,12 @@
             generate
             from the prior (so bottom-up pass is not used at all here).
         constant_layers: Iterable[int], optional
-<<<<<<< HEAD
-            A sequence of indexes associated to the layers in which a single instance's z is
-            copied over the entire batch (bottom-up path is not used, so only prior is used here).
-            Set to `None` to avoid this behaviour.
-        forced_latent: list[torch.Tensor], optional
-            A list of tensors that are used as fixed latent variables (hence, sampling doesn't take
-            place in this case).
-=======
             A sequence of indexes associated to the layers in which a single instance's
             z is copied over the entire batch (bottom-up path is not used, so only prior
             is used here). Set to `None` to avoid this behaviour.
         forced_latent: list[torch.Tensor], optional
             A list of tensors that are used as fixed latent variables (hence, sampling
             doesn't take place in this case).
->>>>>>> f0fcc89c
         top_down_layers: nn.ModuleList, optional
             A list of top-down layers to use in the top-down pass. If `None`, the method
             uses the default layers defined in the constructor.
@@ -756,13 +642,7 @@
         if final_top_down_layer is None:
             final_top_down_layer = self.final_top_down
 
-<<<<<<< HEAD
-        # Default: no latent is taken as the distribution's mode
-        if mode_layers is None:
-            mode_layers = []
-=======
         # Default: no layer is sampled from the distribution's mode
->>>>>>> f0fcc89c
         if constant_layers is None:
             constant_layers = []
         prior_experiment = len(constant_layers) > 0
@@ -861,11 +741,7 @@
         }
         return out, data
 
-<<<<<<< HEAD
-    def forward(self, x: torch.Tensor) -> Tuple[torch.Tensor, dict[str, torch.Tensor]]:
-=======
     def forward(self, x: torch.Tensor) -> tuple[torch.Tensor, dict[str, torch.Tensor]]:
->>>>>>> f0fcc89c
         """
         Forward pass through the LVAE model.
 
@@ -883,17 +759,18 @@
         td_data: dict[str, torch.Tensor]
             Additional data from the top-down pass (e.g., latents, KL values).
         """
-<<<<<<< HEAD
         # Bottom-up inference: return list of length n_layers (bottom to top)
         bu_values = self.bottomup_pass(x)
-        
-        # TODO: these operations seems unnecessary... Remove?
         for i in range(0, self.skip_bottomk_buvalues):
             bu_values[i] = None
-        mode_layers = range(self.n_layers) if self.non_stochastic_version else None
+        if self._squish3d:
+            bu_values = [
+                torch.mean(self._3D_squisher[k](bu_value), dim=2)
+                for k, bu_value in enumerate(bu_values)
+            ]
 
         # Top-down inference/generation
-        out, td_data = self.topdown_pass(bu_values, mode_layers=mode_layers)
+        out, td_data = self.topdown_pass(bu_values)
         out = self.output_layer(out)
         
         # Re-mixing
@@ -960,69 +837,6 @@
             The shape of the parameters of the top-most prior distribution.
         """
         # TODO num channels depends on random variable we're using
-=======
-        img_size = x.size()[2:]
-
-        # Bottom-up inference: return list of length n_layers (bottom to top)
-        bu_values = self.bottomup_pass(x)
-        for i in range(0, self.skip_bottomk_buvalues):
-            bu_values[i] = None
-
-        if self._squish3d:
-            bu_values = [
-                torch.mean(self._3D_squisher[k](bu_value), dim=2)
-                for k, bu_value in enumerate(bu_values)
-            ]
-
-        # Top-down inference/generation
-        out, td_data = self.topdown_pass(bu_values)
-
-        if out.shape[-1] > img_size[-1]:
-            # Restore original image size
-            out = crop_img_tensor(out, img_size)
-
-        out = self.output_layer(out)
-
-        return out, td_data
-
-    ### SET OF GETTERS
-    def get_padded_size(self, size):
-        """
-        Returns the smallest size (H, W) of the image with actual size given
-        as input, such that H and W are powers of 2.
-        :param size: input size, tuple either (N, C, H, W) or (H, W)
-        :return: 2-tuple (H, W)
-        """
-        # Make size argument into (heigth, width)
-        # assert len(size) in [2, 4, 5] # TODO commented out cuz it's weird
-        # We're only interested in the Y,X dimensions
-        size = size[-2:]
-
-        if self.multiscale_decoder_retain_spatial_dims is True:
-            # In this case, we can go much more deeper and so this is not required
-            # (in the way it is. ;). More work would be needed if this was to be correctly implemented )
-            return list(size)
-
-        # Overall downscale factor from input to top layer (power of 2)
-        dwnsc = self.overall_downscale_factor
-
-        # Output smallest powers of 2 that are larger than current sizes
-        padded_size = [((s - 1) // dwnsc + 1) * dwnsc for s in size]
-        # TODO Needed for pad/crop odd sizes. Move to dataset?
-        return padded_size
-
-    def get_latent_spatial_size(self, level_idx: int):
-        """Level_idx: 0 is the bottommost layer, the highest resolution one."""
-        actual_downsampling = level_idx + 1
-        dwnsc = 2**actual_downsampling
-        sz = self.get_padded_size(self.image_size)
-        h = sz[0] // dwnsc
-        w = sz[1] // dwnsc
-        assert h == w
-        return h
-
-    def get_top_prior_param_shape(self, n_imgs: int = 1):
->>>>>>> f0fcc89c
 
         # Compute the total downscaling performed in the Encoder
         if self.multiscale_decoder_retain_spatial_dims is False:
@@ -1032,12 +846,6 @@
             actual_downsampling = self.n_layers + 1 - self._multiscale_count
             dwnsc = 2**actual_downsampling
 
-<<<<<<< HEAD
-        h = self.img_shape[0] // dwnsc
-        w = self.img_shape[1] // dwnsc
-        c = self.z_dims[-1] * 2  # mu and logvar
-        top_layer_shape = (n_imgs, c, h, w)
-=======
         h = self.image_size[-2] // dwnsc
         w = self.image_size[-1] // dwnsc
         mu_logvar = self.z_dims[-1] * 2  # mu and logvar
@@ -1046,5 +854,4 @@
         if self._model_3D_depth > 1 and self._decoder_mode_3D is True:
             # TODO check if model_3D_depth is needed ?
             top_layer_shape = (n_imgs, mu_logvar, self._model_3D_depth, h, w)
->>>>>>> f0fcc89c
         return top_layer_shape
--- conflicted
+++ resolved
@@ -52,7 +52,9 @@
 
         # -------------------------------------------------------
         # Customizable attributes
-        self.image_size = input_shape # TODO: in the 3D case we'd like to accept also a tuple
+        self.image_size = (
+            input_shape  # TODO: in the 3D case we'd like to accept also a tuple
+        )
         self.target_ch = output_channels
         self.conv_dims = conv_dims
         self._multiscale_count = multiscale_count
@@ -65,10 +67,10 @@
         self.predict_logvar = predict_logvar
         self.analytical_kl = analytical_kl
         # -------------------------------------------------------
-        
+
         if conv_dims != 2:
             raise NotImplementedError("Only 2D convolutions are supported for now.")
-        
+
         # -------------------------------------------------------
         # Model attributes -> Hardcoded
         self.model_type = ModelType.LadderVae  # TODO remove !
@@ -278,10 +280,7 @@
 
             # TODO: check correctness of this
             if self._multiscale_count > 1:
-                output_expected_shape = (
-                    dim // 2 ** (i + 1)
-                    for dim in self.img_shape
-                )
+                output_expected_shape = (dim // 2 ** (i + 1) for dim in self.img_shape)
             else:
                 output_expected_shape = None
 
@@ -340,7 +339,7 @@
             # Check if this is the top layer
             is_top = i == self.n_layers - 1
 
-            if self._enable_topdown_normalize_factor: # TODO: What is this?
+            if self._enable_topdown_normalize_factor:  # TODO: What is this?
                 normalize_latent_factor = (
                     1 / np.sqrt(2 * (1 + i)) if len(self.z_dims) > 4 else 1.0
                 )
@@ -379,10 +378,10 @@
 
     def create_final_topdown_layer(self, upsample: bool) -> nn.Sequential:
         """Create the final top-down layer of the Decoder.
-        
+
         NOTE: In this layer, (optional) upsampling is performed by bilinear interpolation
         instead of transposed convolution (like in other TD layers).
-        
+
         Parameters
         ----------
         upsample: bool
@@ -688,7 +687,7 @@
         x: torch.Tensor
             The input tensor of shape (B, C, H, W).
         """
-        img_size = x.size()[2:]                                                                                                                                                                                                                                                                                                                                                                                                                                                                                                                                                                                                                                                   
+        img_size = x.size()[2:]
 
         # Bottom-up inference: return list of length n_layers (bottom to top)
         bu_values = self.bottomup_pass(x)
@@ -706,7 +705,7 @@
             out = crop_img_tensor(out, img_size)
 
         out = self.output_layer(out)
-        
+
         # TODO: this should be removed
         if self._tethered_to_input:
             assert out.shape[1] == 1
@@ -714,62 +713,6 @@
             out = torch.cat([out, ch2], dim=1)
 
         return out, td_data
-<<<<<<< HEAD
-    
-=======
-
-    ### SET OF UTILS METHODS
-    # def sample_prior(
-    #         self,
-    #         n_imgs,
-    #         mode_layers=None,
-    #         constant_layers=None
-    #     ):
-
-    #     # Generate from prior
-    #     out, _ = self.topdown_pass(n_img_prior=n_imgs, mode_layers=mode_layers, constant_layers=constant_layers)
-    #     out = crop_img_tensor(out, self.img_shape)
-
-    #     # Log likelihood and other info (per data point)
-    #     _, likelihood_data = self.likelihood(out, None)
-
-    #     return likelihood_data['sample']
-
-    # ### ???
-    # def sample_from_q(self, x, masks=None):
-    #     """
-    #     This method performs the bottomup_pass() and samples from the
-    #     obtained distribution.
-    #     """
-    #     img_size = x.size()[2:]
-
-    #     # Pad input to make everything easier with conv strides
-    #     x_pad = self.pad_input(x)
-
-    #     # Bottom-up inference: return list of length n_layers (bottom to top)
-    #     bu_values = self.bottomup_pass(x_pad)
-    #     return self._sample_from_q(bu_values, masks=masks)
-    # ### ???
-
-    # def _sample_from_q(self, bu_values, top_down_layers=None, final_top_down_layer=None, masks=None):
-    #     if top_down_layers is None:
-    #         top_down_layers = self.top_down_layers
-    #     if final_top_down_layer is None:
-    #         final_top_down_layer = self.final_top_down
-    #     if masks is None:
-    #         masks = [None] * len(bu_values)
-
-    #     msg = "Multiscale is not supported as of now. You need the output from the previous layers to do this."
-    #     assert self.n_layers == 1, msg
-    #     samples = []
-    #     for i in reversed(range(self.n_layers)):
-    #         bu_value = bu_values[i]
-
-    #         # Note that the first argument can be set to None since we are just dealing with one level
-    #         sample = top_down_layers[i].sample_from_q(None, bu_value, var_clip_max=self._var_clip_max, mask=masks[i])
-    #         samples.append(sample)
-
-    #     return samples
 
     def reset_for_different_output_size(self, output_size: int) -> None:
         """Reset shape of output and latent tensors for different output size.
@@ -783,17 +726,6 @@
             sz = output_size // 2 ** (1 + i)
             self.bottom_up_layers[i].output_expected_shape = (sz, sz)
             self.top_down_layers[i].latent_shape = (output_size, output_size)
-
-    def pad_input(self, x):
-        """
-        Pads input x so that its sizes are powers of 2
-        :param x:
-        :return: Padded tensor
-        """
-        size = self.get_padded_size(x.size())
-        x = pad_img_tensor(x, size)
-        return x
->>>>>>> a7f88cd8
 
     ### SET OF GETTERS
     def get_latent_spatial_size(self, level_idx: int):

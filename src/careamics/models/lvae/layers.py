"""Script containing the common basic blocks (nn.Module) 
reused by the LadderVAE architecture.
"""

from copy import deepcopy
from typing import Callable, Dict, Iterable, Literal, Tuple, Union

import torch
import torch.nn as nn
from torch.distributions import kl_divergence
from torch.distributions.normal import Normal

from .utils import (
    StableLogVar,
    StableMean,
    crop_img_tensor,
    kl_normal_mc,
    pad_img_tensor,
)

ConvType = Union[nn.Conv2d, nn.Conv3d]
NormType = Union[nn.BatchNorm2d, nn.BatchNorm3d]
DropoutType = Union[nn.Dropout2d, nn.Dropout3d]

class ResidualBlock(nn.Module):
    """
    Residual block with 2 convolutional layers.

    Some architectural notes:
        - The number of input, intermediate, and output channels is the same,
        - Padding is always 'same',
        - The 2 convolutional layers have the same groups,
        - No stride allowed,
        - Kernel sizes must be odd.

    The output isgiven by: `out = gate(f(x)) + x`.
    The presence of the gating mechanism is optional, and f(x) has different
    structures depending on the `block_type` argument.
    Specifically, `block_type` is a string specifying the block's structure, with:
        a = activation
        b = batch norm
        c = conv layer
        d = dropout.
    For example, "bacdbacd" defines a block with 2x[batchnorm, activation, conv, dropout].
    """

    default_kernel_size = (3, 3)

    def __init__(
        self,
        channels: int,
        nonlin: Callable,
        conv_dims: int = 2,
        kernel: Union[int, Iterable[int], None] = None,
        groups: int = 1,
        batchnorm: bool = True,
        block_type: str = None,
        dropout: float = None,
        gated: bool = None,
        conv2d_bias: bool = True,
    ):
        """
        Constructor.

        Parameters
        ----------
        channels: int
            The number of input and output channels (they are the same).
        nonlin: Callable
            The non-linearity function used in the block (e.g., `nn.ReLU`).
        kernel: Union[int, Iterable[int]], optional
            The kernel size used in the convolutions of the block.
            It can be either a single integer or a pair of integers defining the squared kernel.
            Default is `None`.
        groups: int, optional
            The number of groups to consider in the convolutions. Default is 1.
        batchnorm: bool, optional
            Whether to use batchnorm layers. Default is `True`.
        block_type: str, optional
            A string specifying the block structure, check class docstring for more info.
            Default is `None`.
        dropout: float, optional
            The dropout probability in dropout layers. If `None` dropout is not used.
            Default is `None`.
        gated: bool, optional
            Whether to use gated layer. Default is `None`.
        conv2d_bias: bool, optional
            Whether to use bias term in convolutions. Default is `True`.
        """
        super().__init__()

        # Set kernel size & padding
        if kernel is None:
            kernel = self.default_kernel_size
        elif isinstance(kernel, int):
            kernel = (kernel, kernel)
        elif len(kernel) != 2:
            raise ValueError("kernel has to be None, int, or an iterable of length 2")
        assert all([k % 2 == 1 for k in kernel]), "kernel sizes have to be odd"
        kernel = list(kernel)
        
        # Define modules
        conv_layer: ConvType = getattr(nn, f"Conv{conv_dims}d")
        norm_layer: NormType = getattr(nn, f"BatchNorm{conv_dims}d")
        dropout_layer: DropoutType = getattr(nn, f"Dropout{conv_dims}d")

        modules = []
        if block_type == "cabdcabd":
            for i in range(2):
                conv = conv_layer(
                    channels,
                    channels,
                    kernel[i],
                    padding="same",
                    groups=groups,
                    bias=conv2d_bias,
                )
                modules.append(conv)
                modules.append(nonlin)
                if batchnorm:
                    modules.append(norm_layer(channels))
                if dropout is not None:
                    modules.append(dropout_layer(dropout))
        elif block_type == "bacdbac":
            for i in range(2):
                if batchnorm:
<<<<<<< HEAD
                    modules.append(norm_layer(channels))
                modules.append(nonlin)
                conv = conv_layer(
=======
                    modules.append(nn.BatchNorm2d(channels))
                modules.append(nonlin)
                conv = nn.Conv2d(
>>>>>>> cd540172
                    channels,
                    channels,
                    kernel[i],
                    padding="same",
                    groups=groups,
                    bias=conv2d_bias,
                )
                modules.append(conv)
                if dropout is not None and i == 0:
                    modules.append(dropout_layer(dropout))
        elif block_type == "bacdbacd":
            for i in range(2):
                if batchnorm:
<<<<<<< HEAD
                    modules.append(norm_layer(channels))
                modules.append(nonlin)
                conv = conv_layer(
=======
                    modules.append(nn.BatchNorm2d(channels))
                modules.append(nonlin)
                conv = nn.Conv2d(
>>>>>>> cd540172
                    channels,
                    channels,
                    kernel[i],
                    padding="same",
                    groups=groups,
                    bias=conv2d_bias,
                )
                modules.append(conv)
                modules.append(dropout_layer(dropout))

        else:
            raise ValueError(f"unrecognized block type '{block_type}'")

        self.gated = gated
        if gated:
            modules.append(
                GateLayer(
                    channels=channels, 
                    conv_dims=conv_dims,
                    kernel_size=1, 
                    nonlin=nonlin
                )
            )

        self.block = nn.Sequential(*modules)

    def forward(self, x):

        out = self.block(x)
        assert out.shape == x.shape, (
            f"output shape: {out.shape} != input shape: {x.shape}"
        )
        return out + x


class ResidualGatedBlock(ResidualBlock):

    def __init__(self, *args, **kwargs):
        super().__init__(*args, **kwargs, gated=True)


class GateLayer(nn.Module):
    """
    Double the number of channels through a convolutional layer, then use
    half the channels as gate for the other half.
    """

    def __init__(
        self, 
        channels: int, 
        conv_dims: int = 2,
        kernel_size: int = 3,
        nonlin: Callable = nn.LeakyReLU
    ):
        super().__init__()
        assert kernel_size % 2 == 1
        pad = kernel_size // 2
<<<<<<< HEAD
        conv_layer: ConvType = getattr(nn, f"Conv{conv_dims}d")
        self.conv = conv_layer(channels, 2 * channels, kernel_size, padding=pad)
=======
        self.conv = nn.Conv2d(channels, 2 * channels, kernel_size, padding=pad)
>>>>>>> cd540172
        self.nonlin = nonlin

    def forward(self, x):
        x = self.conv(x)
        x, gate = torch.chunk(x, 2, dim=1)
        x = self.nonlin(x)  # TODO remove this?
        gate = torch.sigmoid(gate)
        return x * gate


class ResBlockWithResampling(nn.Module):
    """
    Residual block that takes care of resampling (i.e. downsampling or upsampling) steps (by a factor 2).
    It is structured as follows:
        1. `pre_conv`: a downsampling or upsampling strided convolutional layer in case of resampling, or
            a 1x1 convolutional layer that maps the number of channels of the input to `inner_channels`.
        2. `ResidualBlock`
        3. `post_conv`: a 1x1 convolutional layer that maps the number of channels to `c_out`.

    Some implementation notes:
    - Resampling is performed through a strided convolution layer at the beginning of the block.
    - The strided convolution block has fixed kernel size of 3x3 and 1 layer of padding with zeros.
    - The number of channels is adjusted at the beginning and end of the block through 1x1 convolutional layers.
    - The number of internal channels is by default the same as the number of output channels, but
      min_inner_channels can override the behaviour.
    """

    def __init__(
        self,
        mode: Literal["top-down", "bottom-up"],
        c_in: int,
        c_out: int,
        conv_dims: int = 2,
        min_inner_channels: Union[int, None] = None,
        nonlin: Callable = nn.LeakyReLU,
        resample: bool = False,
        res_block_kernel: Union[int, Iterable[int]] = None,
        groups: int = 1,
        batchnorm: bool = True,
        res_block_type: Union[str, None] = None,
        dropout: Union[float, None] = None,
        gated: Union[bool, None] = None,
        conv2d_bias: bool = True,
        # lowres_input: bool = False,
    ):
        """
        Constructor.

        Parameters
        ----------
        mode: Literal["top-down", "bottom-up"]
            The type of resampling performed in the initial strided convolution of the block.
            If "bottom-up" downsampling of a factor 2 is done.
            If "top-down" upsampling of a factor 2 is done.
        c_in: int
            The number of input channels.
        c_out: int
            The number of output channels.
        min_inner_channels: int, optional
            The number of channels used in the inner layer of this module.
            Default is `None`, meaning that the number of inner channels is set to `c_out`.
        nonlin: Callable, optional
            The non-linearity function used in the block. Default is `nn.LeakyReLU`.
        resample: bool, optional
            Whether to perform resampling in the first convolutional layer.
            If `False`, the first convolutional layer just maps the input to a tensor with
            `inner_channels` channels through 1x1 convolution. Default is `False`.
        res_block_kernel: Union[int, Iterable[int]], optional
            The kernel size used in the convolutions of the residual block.
            It can be either a single integer or a pair of integers defining the squared kernel.
            Default is `None`.
        groups: int, optional
            The number of groups to consider in the convolutions. Default is 1.
        batchnorm: bool, optional
            Whether to use batchnorm layers. Default is `True`.
        res_block_type: str, optional
            A string specifying the structure of residual block.
            Check `ResidualBlock` doscstring for more information.
            Default is `None`.
        dropout: float, optional
            The dropout probability in dropout layers. If `None` dropout is not used.
            Default is `None`.
        gated: bool, optional
            Whether to use gated layer. Default is `None`.
        conv2d_bias: bool, optional
            Whether to use bias term in convolutions. Default is `True`.
        """
        super().__init__()
        assert mode in ["top-down", "bottom-up"]
        
        conv_layer: ConvType = getattr(nn, f"Conv{conv_dims}d")
        transp_conv_layer: ConvType = getattr(nn, f"ConvTranspose{conv_dims}d")
        
        if min_inner_channels is None:
            min_inner_channels = 0
        # inner_channels is the number of channels used in the inner layers
        # of ResBlockWithResampling
        inner_channels = max(c_out, min_inner_channels)

        # Define first conv layer to change num channels and/or up/downsample
        if resample:
            if mode == "bottom-up":  # downsample
                self.pre_conv = conv_layer(
                    in_channels=c_in,
                    out_channels=inner_channels,
                    kernel_size=3,
                    padding=1,
                    stride=2,
                    groups=groups,
                    bias=conv2d_bias,
                )
            elif mode == "top-down":  # upsample
                self.pre_conv = transp_conv_layer(
                    in_channels=c_in,
                    kernel_size=3,
                    out_channels=inner_channels,
                    padding=1,
                    stride=2,
                    groups=groups,
                    output_padding=1,
                    bias=conv2d_bias,
                )
        elif c_in != inner_channels:
            self.pre_conv = conv_layer(
                c_in, inner_channels, 1, groups=groups, bias=conv2d_bias
            )
        else:
            self.pre_conv = None

        # Residual block
        self.res = ResidualBlock(
            channels=inner_channels,
            conv_dims=conv_dims,
            nonlin=nonlin,
            kernel=res_block_kernel,
            groups=groups,
            batchnorm=batchnorm,
            dropout=dropout,
            gated=gated,
            block_type=res_block_type,
            conv2d_bias=conv2d_bias,
        )

        # Define last conv layer to get correct num output channels
        if inner_channels != c_out:
            self.post_conv = conv_layer(
                inner_channels, c_out, 1, groups=groups, bias=conv2d_bias
            )
        else:
            self.post_conv = None

    def forward(self, x):
        if self.pre_conv is not None:
            x = self.pre_conv(x)

        x = self.res(x)

        if self.post_conv is not None:
            x = self.post_conv(x)
        return x


class TopDownDeterministicResBlock(ResBlockWithResampling):

    def __init__(self, *args, upsample: bool = False, **kwargs):
        kwargs["resample"] = upsample
        super().__init__("top-down", *args, **kwargs)


class BottomUpDeterministicResBlock(ResBlockWithResampling):

    def __init__(self, *args, downsample: bool = False, **kwargs):
        kwargs["resample"] = downsample
        super().__init__("bottom-up", *args, **kwargs)


class BottomUpLayer(nn.Module):
    """
    Bottom-up deterministic layer.
    It consists of one or a stack of `BottomUpDeterministicResBlock`'s.
    The outputs are the so-called `bu_values` that are later used in the Decoder to update the
    generative distributions.

    NOTE: When Lateral Contextualization is Enabled (i.e., `enable_multiscale=True`),
    the low-res lateral input is first fed through a BottomUpDeterministicBlock (BUDB)
    (without downsampling), and then merged to the latent tensor produced by the primary flow
    of the `BottomUpLayer` through the `MergeLowRes` layer. It is meaningful to remark that
    the BUDB that takes care of encoding the low-res input can be either shared with the
    primary flow (and in that case it is the "same_size" BUDB (or stack of BUDBs) -> see `self.net`),
    or can be a deep-copy of the primary flow's BUDB.
    This behaviour is controlled by `lowres_separate_branch` parameter.
    """

    def __init__(
        self,
        n_res_blocks: int,
        n_filters: int,
        conv_dims: int = 2,
        downsampling_steps: int = 0,
        nonlin: Callable = None,
        batchnorm: bool = True,
        dropout: float = None,
        res_block_type: str = None,
        res_block_kernel: int = None,
        gated: bool = None,
        enable_multiscale: bool = False,
        multiscale_lowres_size_factor: int = None,
        lowres_separate_branch: bool = False,
        multiscale_retain_spatial_dims: bool = False,
        decoder_retain_spatial_dims: bool = False,
        output_expected_shape: Iterable[int] = None,
    ):
        """
        Constructor.

        Parameters
        ----------
        n_res_blocks: int
            Number of `BottomUpDeterministicResBlock` modules stacked in this layer.
        n_filters: int
            Number of channels present through out the layers of this block.
        downsampling_steps: int, optional
            Number of downsampling steps that has to be done in this layer (typically 1).
            Default is 0.
        nonlin: Callable, optional
            The non-linearity function used in the block. Default is `None`.
        batchnorm: bool, optional
            Whether to use batchnorm layers. Default is `True`.
        dropout: float, optional
            The dropout probability in dropout layers. If `None` dropout is not used.
            Default is `None`.
        res_block_type: str, optional
            A string specifying the structure of residual block.
            Check `ResidualBlock` doscstring for more information.
            Default is `None`.
        res_block_kernel: Union[int, Iterable[int]], optional
            The kernel size used in the convolutions of the residual block.
            It can be either a single integer or a pair of integers defining the squared kernel.
            Default is `None`.
        gated: bool, optional
            Whether to use gated layer. Default is `None`.
        enable_multiscale: bool, optional
            Whether to enable multiscale (Lateral Contextualization) or not. Default is `False`.
        multiscale_lowres_size_factor: int, optional
            A factor the expresses the relative size of the primary flow tensor with respect to the
            lower-resolution lateral input tensor. Default in `None`.
        lowres_separate_branch: bool, optional
            Whether the residual block(s) encoding the low-res input should be shared (`False`) or
            not (`True`) with the primary flow "same-size" residual block(s). Default is `False`.
        multiscale_retain_spatial_dims: bool, optional
            Whether to pad the latent tensor resulting from the bottom-up layer's primary flow
            to match the size of the low-res input. Default is `False`.
        decoder_retain_spatial_dims: bool, optional
            Whether in the corresponding top-down layer the shape of tensor is retained between 
            input and output. Default is `False`.
        output_expected_shape: Iterable[int], optional
            The expected shape of the layer output (only used if `enable_multiscale == True`).
            Default is `None`.
        """
        super().__init__()

        # Define attributes for Lateral Contextualization
        self.enable_multiscale = enable_multiscale
        self.lowres_separate_branch = lowres_separate_branch
        self.multiscale_retain_spatial_dims = multiscale_retain_spatial_dims
        self.multiscale_lowres_size_factor = multiscale_lowres_size_factor
        self.decoder_retain_spatial_dims = decoder_retain_spatial_dims
        self.output_expected_shape = output_expected_shape
        assert self.output_expected_shape is None or self.enable_multiscale is True

        bu_blocks_downsized = []
        bu_blocks_samesize = []
        for _ in range(n_res_blocks):
            do_resample = False
            if downsampling_steps > 0:
                do_resample = True
                downsampling_steps -= 1
            block = BottomUpDeterministicResBlock(
                conv_dims=conv_dims,
                c_in=n_filters,
                c_out=n_filters,
                nonlin=nonlin,
                downsample=do_resample,
                batchnorm=batchnorm,
                dropout=dropout,
                res_block_type=res_block_type,
                res_block_kernel=res_block_kernel,
                gated=gated,
            )
            if do_resample:
                bu_blocks_downsized.append(block)
            else:
                bu_blocks_samesize.append(block)

        self.net_downsized = nn.Sequential(*bu_blocks_downsized)
        self.net = nn.Sequential(*bu_blocks_samesize)

        # Using the same net for the low resolution (and larger sized image)
        self.lowres_net = self.lowres_merge = None
        if self.enable_multiscale:
            self._init_multiscale(
                n_filters=n_filters,
                nonlin=nonlin,
                batchnorm=batchnorm,
                dropout=dropout,
                res_block_type=res_block_type,
            )

        # msg = f'[{self.__class__.__name__}] McEnabled:{int(enable_multiscale)} '
        # if enable_multiscale:
        #     msg += f'McParallelBeam:{int(multiscale_retain_spatial_dims)} McFactor{multiscale_lowres_size_factor}'
        # print(msg)

    def _init_multiscale(
        self,
        nonlin: Callable = None,
        n_filters: int = None,
        batchnorm: bool = None,
        dropout: float = None,
        res_block_type: str = None,
    ) -> None:
        """
        This method defines the modules responsible of merging compressed lateral inputs to the outputs
        of the primary flow at different hierarchical levels in the multiresolution approach (LC).

        Specifically, the method initializes `lowres_net`, which is a stack of `BottomUpDeterministicBlock`'s
        (w/out downsampling) that takes care of additionally processing the low-res input, and `lowres_merge`,
        which is the module responsible of merging the compressed lateral input to the main flow.

        NOTE: The merge modality is set by default to "residual", meaning that the merge layer
        performs concatenation on dim=1, followed by 1x1 convolution and a Residual Gated block.

        Parameters
        ----------
        nonlin: Callable, optional
            The non-linearity function used in the block. Default is `None`.
        n_filters: int
            Number of channels present through out the layers of this block.
        batchnorm: bool, optional
            Whether to use batchnorm layers. Default is `True`.
        dropout: float, optional
            The dropout probability in dropout layers. If `None` dropout is not used.
            Default is `None`.
        res_block_type: str, optional
            A string specifying the structure of residual block.
            Check `ResidualBlock` doscstring for more information.
            Default is `None`.
        """
        self.lowres_net = self.net
        if self.lowres_separate_branch:
            self.lowres_net = deepcopy(self.net)

        self.lowres_merge = MergeLowRes(
            channels=n_filters,
            merge_type="residual",
            nonlin=nonlin,
            batchnorm=batchnorm,
            dropout=dropout,
            res_block_type=res_block_type,
            multiscale_retain_spatial_dims=self.multiscale_retain_spatial_dims,
            multiscale_lowres_size_factor=self.multiscale_lowres_size_factor,
        )

    def forward(
        self, x: torch.Tensor, lowres_x: Union[torch.Tensor, None] = None
    ) -> Tuple[torch.Tensor, torch.Tensor]:
        """
        Parameters
        ----------
        x: torch.Tensor
            The input of the `BottomUpLayer`, i.e., the input image or the output of the
            previous layer.
        lowres_x: torch.Tensor, optional
            The low-res input used for Lateral Contextualization (LC). Default is `None`.
            
        NOTE: first returned tensor is used as input for the next BU layer, while the second
        tensor is the bu_value passed to the top-down layer.
        """
        # The input is fed through the residual downsampling block(s)
        primary_flow = self.net_downsized(x)
        # The downsampling output is fed through additional residual block(s)
        primary_flow = self.net(primary_flow)

        # If LC is not used, simply return output of primary-flow
        if self.enable_multiscale is False:
            assert lowres_x is None
            return primary_flow, primary_flow

        if lowres_x is not None:
            # First encode the low-res lateral input
            lowres_flow = self.lowres_net(lowres_x)
            # Then pass the result through the MergeLowRes layer
            merged = self.lowres_merge(primary_flow, lowres_flow)
        else:
            merged = primary_flow

        # NOTE: Explanation of possible cases for the conditionals:
        # - if both are `True` -> `merged` has the same spatial dims as the input (`x`) since
        #   spatial dims are retained by padding `primary_flow` in `MergeLowRes`. This is
        #   OK for the corresp TopDown layer, as it also retains spatial dims.
        # - if both are `False` -> `merged`'s spatial dims are equal to `self.net_downsized(x)`,
        #   since no padding is done in `MergeLowRes` and, instead, the lowres input is cropped.
        #   This is OK for the corresp TopDown layer, as it also halves the spatial dims.
        # - if 1st is `False` and 2nd is `True` -> not a concern, it cannot happen 
        #   (see lvae.py, line 111, intialization of `multiscale_decoder_retain_spatial_dims`).
        if (
            self.multiscale_retain_spatial_dims is False
            or self.decoder_retain_spatial_dims is True
        ):
            return merged, merged

        # NOTE: if we reach here, it means that `multiscale_retain_spatial_dims` is `True`,
        # but `decoder_retain_spatial_dims` is `False`, meaning that merging LC preserves 
        # the spatial dimensions, but at the same time we don't want to retain the spatial 
        # dims in the corresponding top-down layer. Therefore, we need to crop the tensor.
        if self.output_expected_shape is not None:
            expected_shape = self.output_expected_shape
        else:
            fac = self.multiscale_lowres_size_factor
            expected_shape = (merged.shape[-2] // fac, merged.shape[-1] // fac)
            assert merged.shape[-2:] != expected_shape

        # Crop the resulting tensor so that it matches with the Decoder
        value_to_use_in_topdown = crop_img_tensor(merged, expected_shape)
        return merged, value_to_use_in_topdown


class MergeLayer(nn.Module):
    """
    This layer merges two or more (B, C, [Z], Y, X) input tensors by concatenating
    them along dim=1 and passes the result through:
    a) a convolutional 1x1 layer (`merge_type == "linear"`), or
    b) a convolutional 1x1 layer and then a gated residual block (`merge_type == "residual"`), or
    c) a convolutional 1x1 layer and then an ungated residual block (`merge_type == "residual_ungated"`).
    """

    def __init__(
        self,
        merge_type: Literal["linear", "residual", "residual_ungated"],
        channels: Union[int, Iterable[int]],
        conv_dims: int = 2,
        nonlin: Callable = nn.LeakyReLU,
        batchnorm: bool = True,
        dropout: float = None,
        res_block_type: str = None,
        res_block_kernel: int = None,
        conv2d_bias: bool = True,
    ):
        """
        Constructor.

        Parameters
        ----------
        merge_type: Literal["linear", "residual", "residual_ungated"]
            The type of merge done in the layer. It can be chosen between "linear", "residual", and "residual_ungated".
            Check the class docstring for more information about the behaviour of different merge modalities.
        channels: Union[int, Iterable[int]]
            The number of channels used in the convolutional blocks of this layer.
            If it is an `int`:
                - 1st 1x1 Conv2d: in_channels=2*channels, out_channels=channels
                - (Optional) ResBlock: in_channels=channels, out_channels=channels
            If it is an Iterable (must have `len(channels)==3`):
                - 1st 1x1 Conv2d: in_channels=sum(channels[:-1]), out_channels=channels[-1]
                - (Optional) ResBlock: in_channels=channels[-1], out_channels=channels[-1]
        conv_dims: int, optional
            The number of dimensions of the convolutional layers (2D or 3D). Default is 2.
        nonlin: Callable, optional
            The non-linearity function used in the block. Default is `nn.LeakyReLU`.
        batchnorm: bool, optional
            Whether to use batchnorm layers. Default is `True`.
        dropout: float, optional
            The dropout probability in dropout layers. If `None` dropout is not used.
            Default is `None`.
        res_block_type: str, optional
            A string specifying the structure of residual block.
            Check `ResidualBlock` doscstring for more information.
            Default is `None`.
        res_block_kernel: Union[int, Iterable[int]], optional
            The kernel size used in the convolutions of the residual block.
            It can be either a single integer or a pair of integers defining the squared kernel.
            Default is `None`.
        conv2d_bias: bool, optional
            Whether to use bias term in convolutions. Default is `True`.
        """
        super().__init__()
        try:
            iter(channels)
        except TypeError:  # it is not iterable
            channels = [channels] * 3
        else:  # it is iterable
            if len(channels) == 1:
                channels = [channels[0]] * 3

        conv_layer: ConvType = getattr(nn, f"Conv{conv_dims}d")
        
        if merge_type == "linear":
            self.layer = conv_layer(
                sum(channels[:-1]), channels[-1], 1, bias=conv2d_bias
            )
        elif merge_type == "residual":
            self.layer = nn.Sequential(
                conv_layer(
                    sum(channels[:-1]), channels[-1], 1, padding=0, bias=conv2d_bias 
                ),
                ResidualGatedBlock(
                    conv_dims=conv_dims,
                    channels=channels[-1],
                    nonlin=nonlin,
                    batchnorm=batchnorm,
                    dropout=dropout,
                    block_type=res_block_type,
                    kernel=res_block_kernel,
                    conv2d_bias=conv2d_bias,
                ),
            )
        elif merge_type == "residual_ungated":
            self.layer = nn.Sequential(
                conv_layer(
                    sum(channels[:-1]), channels[-1], 1, padding=0, bias=conv2d_bias
                ),
                ResidualBlock(
                    conv_dims=conv_dims,
                    channels=channels[-1],
                    nonlin=nonlin,
                    batchnorm=batchnorm,
                    dropout=dropout,
                    block_type=res_block_type,
                    kernel=res_block_kernel,
                    conv2d_bias=conv2d_bias,
                ),
            )

    def forward(self, *args) -> torch.Tensor:

        # Concatenate the input tensors along dim=1
        x = torch.cat(args, dim=1)

        # Pass the concatenated tensor through the conv layer
        x = self.layer(x)

        return x


class MergeLowRes(MergeLayer):
    """
    Child class of `MergeLayer`, specifically designed to merge the low-resolution patches
    that are used in Lateral Contextualization approach.
    """

    def __init__(self, *args, **kwargs):
        self.retain_spatial_dims = kwargs.pop("multiscale_retain_spatial_dims")
        self.multiscale_lowres_size_factor = kwargs.pop("multiscale_lowres_size_factor")
        super().__init__(*args, **kwargs)

    def forward(self, latent: torch.Tensor, lowres: torch.Tensor) -> torch.Tensor:
        """
        Parameters
        ----------
        latent: torch.Tensor
            The output latent tensor from previous layer in the LVAE hierarchy.
        lowres: torch.Tensor
            The low-res patch image to be merged to increase the context.
        """
        # TODO: treat (X, Y) and Z differently (e.g., line 762)
        if self.retain_spatial_dims:
            # Pad latent tensor to match lowres tensor's shape
            # Output.shape == Lowres.shape (== Input.shape), 
            # where Input is the input to the BU layer
            latent = pad_img_tensor(latent, lowres.shape[2:]) 
        else:
            # Crop lowres tensor to match latent tensor's shape
            lz, ly, lx = lowres.shape[2:] 
            z = lz // self.multiscale_lowres_size_factor 
            y = ly // self.multiscale_lowres_size_factor
            x = lx // self.multiscale_lowres_size_factor
            z_pad = (lz - z) // 2
            y_pad = (ly - y) // 2
            x_pad = (lx - x) // 2
            lowres = lowres[:, :, z_pad:-z_pad, y_pad:-y_pad, x_pad:-x_pad]

        return super().forward(latent, lowres)


class SkipConnectionMerger(MergeLayer):
    """
    A specialized `MergeLayer` module, designed to handle skip connections in the model.
    """

    def __init__(
        self,
        nonlin: Callable,
        channels: Union[int, Iterable[int]],
        batchnorm: bool,
        dropout: float,
        res_block_type: str,
        conv_dims: int = 2,
        merge_type: Literal["linear", "residual", "residual_ungated"] = "residual",
        conv2d_bias: bool = True,
        res_block_kernel: int = None,
    ):
        """
        Constructor.

        nonlin: Callable, optional
            The non-linearity function used in the block. Default is `nn.LeakyReLU`.
        channels: Union[int, Iterable[int]]
            The number of channels used in the convolutional blocks of this layer.
            If it is an `int`:
                - 1st 1x1 Conv2d: in_channels=2*channels, out_channels=channels
                - (Optional) ResBlock: in_channels=channels, out_channels=channels
            If it is an Iterable (must have `len(channels)==3`):
                - 1st 1x1 Conv2d: in_channels=sum(channels[:-1]), out_channels=channels[-1]
                - (Optional) ResBlock: in_channels=channels[-1], out_channels=channels[-1]
        batchnorm: bool
            Whether to use batchnorm layers.
        dropout: float
            The dropout probability in dropout layers. If `None` dropout is not used.
        res_block_type: str
            A string specifying the structure of residual block.
            Check `ResidualBlock` doscstring for more information.
        conv_dims: int, optional
            The number of dimensions of the convolutional layers (2D or 3D). Default is 2.
        merge_type: Literal["linear", "residual", "residual_ungated"]
            The type of merge done in the layer. It can be chosen between "linear", "residual", and "residual_ungated".
            Check the class docstring for more information about the behaviour of different merge modalities.
        conv2d_bias: bool, optional
            Whether to use bias term in convolutions. Default is `True`.
        res_block_kernel: Union[int, Iterable[int]], optional
            The kernel size used in the convolutions of the residual block.
            It can be either a single integer or a pair of integers defining the squared kernel.
            Default is `None`.
        """
        super().__init__(
            conv_dims=conv_dims,    
            channels=channels,
            nonlin=nonlin,
            merge_type=merge_type,
            batchnorm=batchnorm,
            dropout=dropout,
            res_block_type=res_block_type,
            res_block_kernel=res_block_kernel,
            conv2d_bias=conv2d_bias,
        )


class TopDownLayer(nn.Module):
    """Top-down inference layer.
    
    It includes:
        - Stochastic sampling,
        - Computation of KL divergence,
        - A small deterministic ResNet that performs upsampling.

    NOTE 1:
        The algorithm for generative inference approximately works as follows:
            - p_params = output of top-down layer above
            - bu = inferred bottom-up value at this layer
            - q_params = merge(bu, p_params)
            - z = stochastic_layer(q_params)
            - (optional) get and merge skip connection from prev top-down layer
            - top-down deterministic ResNet

    NOTE 2:
        The Top-Down layer can work in two modes: inference and prediction/generative.
        Depending on the particular mode, it follows distinct behaviours:
        - In inference mode, parameters of q(z_i|z_i+1) are obtained from the inference path,
        by merging outcomes of bottom-up and top-down passes. The exception is the top layer,
        in which the parameters of q(z_L|x) are set as the output of the topmost bottom-up layer.
        - On the contrary in predicition/generative mode, parameters of q(z_i|z_i+1) can be obtained
        once again by merging bottom-up and top-down outputs (CONDITIONAL GENERATION), or it is
        possible to directly sample from the prior p(z_i|z_i+1) (UNCONDITIONAL GENERATION).

    NOTE 3:
        When doing unconditional generation, bu_value is not available. Hence the
        merge layer is not used, and z is sampled directly from p_params.

    NOTE 4:
        If this is the top layer, at inference time, the uppermost bottom-up value
        is used directly as q_params, and p_params are defined in this layer
        (while they are usually taken from the previous layer), and can be learned.
    """

    def __init__(
        self,
        z_dim: int,
        n_res_blocks: int,
        n_filters: int,
        conv_dims: int = 2,
        is_top_layer: bool = False,
        upsampling_steps: Union[int, None] = None,
        nonlin: Union[Callable, None] = None,
        merge_type: Union[Literal["linear", "residual", "residual_ungated"], None] = None,
        batchnorm: bool = True,
        dropout: Union[float, None] = None,
        stochastic_skip: bool = False,
        res_block_type: Union[str, None] = None,
        res_block_kernel: Union[int, None] = None,
        groups: int = 1,
        gated: Union[bool, None] = None,
        learn_top_prior: bool = False,
        top_prior_param_shape: Union[Iterable[int], None] = None,
        analytical_kl: bool = False,
        retain_spatial_dims: bool = False,
        restricted_kl: bool = False,
        vanilla_latent_hw: Union[Iterable[int], None] = None,
        non_stochastic_version: bool = False,
        input_image_shape: Union[Tuple[int, int], None] = None,
        normalize_latent_factor: float = 1.0,
        conv2d_bias: bool = True,
        stochastic_use_naive_exponential: bool = False,
    ):
        """
        Constructor.

        Parameters
        ----------
        z_dim: int
            The size of the latent space.
        n_res_blocks: int
            The number of TopDownDeterministicResBlock blocks
        n_filters: int
            The number of channels present through out the layers of this block.
        conv_dims: int, optional
            The number of dimensions of the convolutional layers (2D or 3D). Default is 2.
        is_top_layer: bool, optional
            Whether the current layer is at the top of the Decoder hierarchy. Default is `False`.
        upsampling_steps: int, optional
            The number of upsampling steps that has to be done in this layer (typically 1).
            Default is `None`.
        nonlin: Callable, optional
            The non-linearity function used in the block (e.g., `nn.ReLU`). Default is `None`.
        merge_type: Literal["linear", "residual", "residual_ungated"], optional
            The type of merge done in the layer. It can be chosen between "linear", "residual",
            and "residual_ungated". Check the `MergeLayer` class docstring for more information
            about the behaviour of different merging modalities. Default is `None`.
        batchnorm: bool, optional
            Whether to use batchnorm layers. Default is `True`.
        dropout: float, optional
            The dropout probability in dropout layers. If `None` dropout is not used.
            Default is `None`.
        stochastic_skip: bool, optional
            Whether to use skip connections between previous top-down layer's output and this layer's stochastic output.
            Stochastic skip connection allows the previous layer's output has a way to directly reach this hierarchical
            level, hence facilitating the gradient flow during backpropagation. Default is `False`.
        res_block_type: str, optional
            A string specifying the structure of residual block.
            Check `ResidualBlock` documentation for more information.
            Default is `None`.
        res_block_kernel: Union[int, Iterable[int]], optional
            The kernel size used in the convolutions of the residual block.
            It can be either a single integer or a pair of integers defining the squared kernel.
            Default is `None`.
        groups: int, optional
            The number of groups to consider in the convolutions. Default is 1.
        gated: bool, optional
            Whether to use gated layer in `ResidualBlock`. Default is `None`.
        learn_top_prior:
            Whether to set the top prior as learnable.
            If this is set to `False`, in the top-most layer the prior will be N(0,1).
            Otherwise, we will still have a normal distribution whose parameters will be learnt.
            Default is `False`.
        top_prior_param_shape: Iterable[int], optional
            The size of the tensor which expresses the mean and the variance
            of the prior for the top most layer. Default is `None`.
        analytical_kl: bool, optional
            If True, KL divergence is calculated according to the analytical formula.
            Otherwise, an MC approximation using sampled latents is calculated.
            Default is `False`.
        retain_spatial_dims: bool, optional
            If `True`, the size of Encoder's latent space is kept to `input_image_shape` within the topdown layer.
            This implies that the oput spatial size equals the input spatial size.
            To achieve this, we centercrop the intermediate representation.
            Default is `False`.
        restricted_kl: bool, optional
            Whether to compute the restricted version of KL Divergence.
            See `NormalStochasticBlock2d` module for more information about its computation.
            Default is `False`.
        vanilla_latent_hw: Iterable[int], optional
            The shape of the latent tensor used for prediction (i.e., it influences the computation of restricted KL).
            Default is `None`.
        non_stochastic_version: bool, optional
            Whether to replace the stochastic layer that samples a latent variable from the latent distribiution with
            a non-stochastic layer that simply drwas a sample as the mode of the latent distribution.
            Default is `False`.
        input_image_shape: Tuple[int, int], optionalut
            The shape of the input image tensor.
            When `retain_spatial_dims` is set to `True`, this is used to ensure that the shape of this layer
            output has the same shape as the input. Default is `None`.
        normalize_latent_factor: float, optional
            A factor used to normalize the latent tensors `q_params`.
            Specifically, normalization is done by dividing the latent tensor by this factor.
            Default is 1.0.
        conv2d_bias: bool, optional
            Whether to use bias term is the convolutional blocks of this layer.
            Default is `True`.
        stochastic_use_naive_exponential: bool, optional
            If `False`, in the NormalStochasticBlock2d exponentials are computed according
            to the alternative definition provided by `StableExponential` class.
            This should improve numerical stability in the training process.
            Default is `False`.
        """
        super().__init__()

        self.is_top_layer = is_top_layer
        self.z_dim = z_dim
        self.stochastic_skip = stochastic_skip
        self.learn_top_prior = learn_top_prior
        self.analytical_kl = analytical_kl
        self.retain_spatial_dims = retain_spatial_dims
        self.latent_shape = input_image_shape if self.retain_spatial_dims else None
        self.non_stochastic_version = non_stochastic_version
        self.normalize_latent_factor = normalize_latent_factor
        self._vanilla_latent_hw = vanilla_latent_hw # TODO: check this, it is not used

        # Define top layer prior parameters, possibly learnable
        if is_top_layer:
            self.top_prior_params = nn.Parameter(
                torch.zeros(top_prior_param_shape), requires_grad=learn_top_prior
            )

        # Upsampling steps left to do in this layer
        ups_left = upsampling_steps

        # Define deterministic top-down block, which is a sequence of deterministic
        # residual blocks with (optional) upsampling.
        block_list = []
        for _ in range(n_res_blocks):
            do_resample = False
            if ups_left > 0:
                do_resample = True
                ups_left -= 1
            block_list.append(
                TopDownDeterministicResBlock(
                    c_in=n_filters,
                    c_out=n_filters,
                    conv_dims=conv_dims,
                    nonlin=nonlin,
                    upsample=do_resample,
                    batchnorm=batchnorm,
                    dropout=dropout,
                    res_block_type=res_block_type,
                    res_block_kernel=res_block_kernel,
                    gated=gated,
                    conv2d_bias=conv2d_bias,
                    groups=groups,
                )
            )
        self.deterministic_block = nn.Sequential(*block_list)

        # Define stochastic block with convolutions
        if self.non_stochastic_version:
            self.stochastic = NonStochasticBlock2d(
                c_in=n_filters,
                c_vars=z_dim,
                c_out=n_filters,
                transform_p_params=(not is_top_layer),
                groups=groups,
                conv2d_bias=conv2d_bias,
            )
        else:
            self.stochastic = NormalStochasticBlock2d(
                c_in=n_filters,
                c_vars=z_dim,
                c_out=n_filters,
                transform_p_params=(not is_top_layer),
                vanilla_latent_hw=vanilla_latent_hw,
                restricted_kl=restricted_kl,
                use_naive_exponential=stochastic_use_naive_exponential,
            )

        if not is_top_layer:
            # Merge layer: it combines bottom-up inference and top-down
            # generative outcomes to give posterior parameters
            self.merge = MergeLayer(
                channels=n_filters,
                conv_dims=conv_dims,
                merge_type=merge_type,
                nonlin=nonlin,
                batchnorm=batchnorm,
                dropout=dropout,
                res_block_type=res_block_type,
                res_block_kernel=res_block_kernel,
                conv2d_bias=conv2d_bias,
            )

            # Skip connection that goes around the stochastic top-down layer
            if stochastic_skip:
                self.skip_connection_merger = SkipConnectionMerger(
                    channels=n_filters,
                    conv_dims=conv_dims,
                    nonlin=nonlin,
                    batchnorm=batchnorm,
                    dropout=dropout,
                    res_block_type=res_block_type,
                    merge_type=merge_type,
                    conv2d_bias=conv2d_bias,
                    res_block_kernel=res_block_kernel,
                )

        # print(f'[{self.__class__.__name__}] normalize_latent_factor:{self.normalize_latent_factor}')

    def sample_from_q(
        self,
        input_: torch.Tensor,
        bu_value: torch.Tensor,
        var_clip_max: float = None,
        mask: torch.Tensor = None,
    ) -> torch.Tensor:
        """
        This method computes the latent inference distribution q(z_i|z_{i+1}) amd samples a latent tensor from it.

        Parameters
        ----------
        input_: torch.Tensor
            The input tensor to the layer, which is the output of the top-down layer above.
        bu_value: torch.Tensor
            The tensor defining the parameters /mu_q and /sigma_q computed during the bottom-up deterministic pass
            at the correspondent hierarchical layer.
        var_clip_max: float, optional
            The maximum value reachable by the log-variance of the latent distribution.
            Values exceeding this threshold are clipped. Default is `None`.
        mask: Union[None, torch.Tensor], optional
            A tensor that is used to mask the sampled latent tensor. Default is `None`.
        """
        if self.is_top_layer:  # In top layer, we don't merge bu_value with p_params
            q_params = bu_value
        else:
            # NOTE: Here the assumption is that the vampprior is only applied on the top layer.
            n_img_prior = None
            p_params = self.get_p_params(input_, n_img_prior)
            q_params = self.merge(bu_value, p_params)

        sample = self.stochastic.sample_from_q(q_params, var_clip_max)

        if mask:
            return sample[mask]

        return sample

    def get_p_params(
        self,
        input_: torch.Tensor,
        n_img_prior: int,
    ) -> torch.Tensor:
        """Return the parameters of the prior distribution p(z_i|z_{i+1})
        
        The parameters depend on the hierarchical level of the layer:
        - if it is the topmost level, parameters are the ones of the prior.
        - else, the input from the layer above is the parameters itself.

        Parameters
        ----------
        input_: torch.Tensor
            The input tensor to the layer, which is the output of the top-down layer above.
        n_img_prior: int
            The number of images to be generated from the unconditional prior distribution p(z_L).
        """
        p_params = None

        # If top layer, define p_params as the ones of the prior p(z_L)
        if self.is_top_layer:
            p_params = self.top_prior_params

            # Sample specific number of images by expanding the prior
            if n_img_prior is not None:
                p_params = p_params.expand(n_img_prior, -1, -1, -1)

        # Else the input from the layer above is p_params itself
        else:
            p_params = input_

        return p_params

<<<<<<< HEAD
=======
    def align_pparams_buvalue(
        self, p_params: torch.Tensor, bu_value: torch.Tensor
    ) -> Tuple[torch.Tensor, torch.Tensor]:
        """
        In case the padding is not used either (or both) in encoder and decoder, we could have a shape mismatch
        in the spatial dimensions (usually, dim=2 & dim=3).
        This method performs a centercrop to ensure that both remain aligned.

        Parameters
        ----------
        p_params: torch.Tensor
            The tensor defining the parameters /mu_p and /sigma_p for the latent distribution p(z_i|z_{i+1}).
        bu_value: torch.Tensor
            The tensor defining the parameters /mu_q and /sigma_q computed during the bottom-up deterministic pass
            at the correspondent hierarchical layer.
        """
        if bu_value.shape[-2:] != p_params.shape[-2:]:
            assert self.bottomup_no_padding_mode is True  # TODO WTF ?
            if self.topdown_no_padding_mode is False:
                assert bu_value.shape[-1] > p_params.shape[-1]
                bu_value = F.center_crop(bu_value, p_params.shape[-2:])
            else:
                if bu_value.shape[-1] > p_params.shape[-1]:
                    bu_value = F.center_crop(bu_value, p_params.shape[-2:])
                else:
                    p_params = F.center_crop(p_params, bu_value.shape[-2:])
        return p_params, bu_value

>>>>>>> cd540172
    def forward(
        self,
        input_: Union[torch.Tensor, None] = None,
        skip_connection_input: Union[torch.Tensor, None] = None,
        inference_mode: bool = False,
        bu_value: Union[torch.Tensor, None] = None,
        n_img_prior: Union[int, None] = None,
        forced_latent: Union[torch.Tensor, None] = None,
        use_mode: bool = False,
        force_constant_output: bool = False,
        mode_pred: bool = False,
        use_uncond_mode: bool = False,
        var_clip_max: Union[float, None] = None,
    ) -> Tuple[torch.Tensor, Dict[str, torch.Tensor]]:
        """
        Parameters
        ----------
        input_: torch.Tensor, optional
            The input tensor to the layer, which is the output of the top-down layer above.
            Default is `None`.
        skip_connection_input: torch.Tensor, optional
            The tensor brought by the skip connection between the current and the previous top-down layer.
            Default is `None`.
        inference_mode: bool, optional
            Whether the layer is in inference mode. See NOTE 2 in class description for more info.
            Default is `False`.
        bu_value: torch.Tensor, optional
            The tensor defining the parameters /mu_q and /sigma_q computed during the bottom-up deterministic pass
            at the correspondent hierarchical layer. Default is `None`.
        n_img_prior: int, optional
            The number of images to be generated from the unconditional prior distribution p(z_L).
            Default is `None`.
        forced_latent: torch.Tensor, optional
            A pre-defined latent tensor. If it is not `None`, than it is used as the actual latent tensor and,
            hence, sampling does not happen. Default is `None`.
        use_mode: bool, optional
            Whether the latent tensor should be set as the latent distribution mode.
            In the case of Gaussian, the mode coincides with the mean of the distribution.
            Default is `False`.
        force_constant_output: bool, optional
            Whether to copy the first sample (and rel. distrib parameters) over the whole batch.
            This is used when doing experiment from the prior - q is not used.
            Default is `False`.
        mode_pred: bool, optional
            Whether the model is in prediction mode. Default is `False`.
        use_uncond_mode: bool, optional
            Whether to use the uncoditional distribution p(z) to sample latents in prediction mode.
        var_clip_max: float
            The maximum value reachable by the log-variance of the latent distribution.
            Values exceeding this threshold are clipped.
        """
        # Check consistency of arguments
        inputs_none = input_ is None and skip_connection_input is None
        if self.is_top_layer and not inputs_none:
            raise ValueError("In top layer, inputs should be None")

        p_params = self.get_p_params(input_, n_img_prior)
        
        # Get the parameters for the latent distribution to sample from
<<<<<<< HEAD
        if inference_mode:  # in inference mode we compute q(z_i | z_{i+1}, x)
=======
        if inference_mode:  # TODO What's this ?
>>>>>>> cd540172
            if self.is_top_layer:
                q_params = bu_value
                if mode_pred is False:
                    assert p_params.shape[2:] == bu_value.shape[2:], (
                        "Spatial dimensions of p_params and bu_value should match. "
                        f"Instead, we got p_params={p_params.shape[2:]} and "
                        f"bu_value={bu_value.shape[2:]}."
                    )
            else:
                if use_uncond_mode:
                    q_params = p_params
                else:
                    assert p_params.shape[2:] == bu_value.shape[2:], (
                        "Spatial dimensions of p_params and bu_value should match. "
                        f"Instead, we got p_params={p_params.shape[2:]} and "
                        f"bu_value={bu_value.shape[2:]}."
                    )
                    q_params = self.merge(bu_value, p_params)
        else: # generative mode, q is not used, we sample from p(z_i | z_{i+1})
            q_params = None

        # NOTE: Sampling is done either from q(z_i | z_{i+1}, x) or p(z_i | z_{i+1})
        # depending on the mode (hence, in practice, by checking whether q_params is None).

        # Normalization of latent space parameters for stablity. 
        # See Very deep VAEs generalize autoregressive models.
        if self.normalize_latent_factor:
            q_params = q_params / self.normalize_latent_factor

        # Sample (and process) a latent tensor in the stochastic layer
        x, data_stoch = self.stochastic(
            p_params=p_params,
            q_params=q_params,
            forced_latent=forced_latent,
            use_mode=use_mode,
            force_constant_output=force_constant_output,
            analytical_kl=self.analytical_kl,
            mode_pred=mode_pred,
            use_uncond_mode=use_uncond_mode,
            var_clip_max=var_clip_max,
        )

        # Merge skip connection from previous layer
        if self.stochastic_skip and not self.is_top_layer:
            x = self.skip_connection_merger(x, skip_connection_input)

        if self.retain_spatial_dims:
            # NOTE: we assume that one topdown layer will have exactly one upscaling layer.

            # NOTE: in case, in the Bottom-Up layer, LC retains spatial dimensions,
            # we have the following (see `MergeLowRes`):
            # - the "primary-flow" tensor is padded to match the low-res patch size
            #   (e.g., from 32x32 to 64x64)
            # - padded tensor is then merged with the low-res patch (concatenation
            #   along dim=1 + convolution)
            # Therefore, we need to do the symmetric operation here, that is to
            # crop `x` for the same amount we padded it in the correspondent BU layer.
            
            # NOTE: cropping is done to retain the shape of the input in the output.
            # Therefore we need it only in the case `x` is the same shape of the input,
            # because that's the only case in which we need to retain the shape.
            # Here, it must be strictly greater than half the input shape, which is
            # the case if and only if `x.shape == self.latent_shape`. 
            new_latent_shape = tuple(dim // 2 for dim in self.latent_shape)
            if x.shape[-1] > new_latent_shape[-1]:
                x = crop_img_tensor(x, new_latent_shape)
                
        # TODO: `retain_spatial_dims` is the same for all the TD layers. 
        # How to handle the case in which we do not have LC for all layers?
        # The answer is in `self.latent_shape`, which is equal to `input_image_shape` 
        # (e.g., (64, 64)) if `retain_spatial_dims` is `True`, else it is `None`.
        
        # Last top-down block (sequence of residual blocks w\ upsampling)
        x = self.deterministic_block(x)

        # Save some metrics that will be used in the loss computation
        keys = [
            "z",
            "kl_samplewise",
            "kl_samplewise_restricted",
            "kl_spatial",
            "kl_channelwise",
            "logprob_q",
            "qvar_max",
        ]
        data = {k: data_stoch.get(k, None) for k in keys}
        data["q_mu"] = None
        data["q_lv"] = None
        if data_stoch["q_params"] is not None:
            q_mu, q_lv = data_stoch["q_params"]
            data["q_mu"] = q_mu
            data["q_lv"] = q_lv
        return x, data


class NormalStochasticBlock2d(nn.Module):
    """
    Stochastic block used in the Top-Down inference pass.

    Algorithm:
        - map input parameters to q(z) and (optionally) p(z) via convolution
        - sample a latent tensor z ~ q(z)
        - feed z to convolution and return.

    NOTE 1:
        If parameters for q are not given, sampling is done from p(z).

    NOTE 2:
        The restricted KL divergence is obtained by first computing the element-wise KL divergence
        (i.e., the KL computed for each element of the latent tensors). Then, the restricted version
        is computed by summing over the channels and the spatial dimensions associated only to the
        portion of the latent tensor that is used for prediction.
    """

    def __init__(
        self,
        c_in: int,
        c_vars: int,
        c_out: int,
        conv_dims: int = 2,
        kernel: int = 3,
        transform_p_params: bool = True,
        vanilla_latent_hw: int = None,
        restricted_kl: bool = False,
        use_naive_exponential: bool = False,
    ):
        """
        Parameters
        ----------
        c_in: int
            The number of channels of the input tensor.
        c_vars: int
            The number of channels of the latent space tensor.
        c_out:  int
            The output of the stochastic layer.
            Note that this is different from the sampled latent z.
        conv_dims: int, optional
            The number of dimensions of the convolutional layers (2D or 3D). 
            Default is 2.
        kernel: int, optional
            The size of the kernel used in convolutional layers.
            Default is 3.
        transform_p_params: bool, optional
            Whether a transformation should be applied to the `p_params` tensor.
            The transformation consists in a 2D convolution ()`conv_in_p()`) that
            maps the input to a larger number of channels.
            Default is `True`.
        vanilla_latent_hw: int, optional
            The shape of the latent tensor used for prediction (i.e., it influences the computation of restricted KL).
            Default is `None`.
        restricted_kl: bool, optional
            Whether to compute the restricted version of KL Divergence.
            See NOTE 2 for more information about its computation.
            Default is `False`.
        use_naive_exponential: bool, optional
            If `False`, exponentials are computed according to the alternative definition
            provided by `StableExponential` class. This should improve numerical stability
            in the training process. Default is `False`.
        """
        super().__init__()
        assert kernel % 2 == 1
        pad = kernel // 2
        self.transform_p_params = transform_p_params
        self.c_in = c_in
        self.c_out = c_out
        self.c_vars = c_vars
        self.conv_dims = conv_dims
        self._use_naive_exponential = use_naive_exponential
        self._vanilla_latent_hw = vanilla_latent_hw
        self._restricted_kl = restricted_kl

        conv_layer: ConvType = getattr(nn, f"Conv{conv_dims}d")
        
        if transform_p_params:
            self.conv_in_p = conv_layer(c_in, 2 * c_vars, kernel, padding=pad)
        self.conv_in_q = conv_layer(c_in, 2 * c_vars, kernel, padding=pad)
        self.conv_out = conv_layer(c_vars, c_out, kernel, padding=pad)

    def get_z(
        self,
        sampling_distrib: torch.distributions.normal.Normal,
        forced_latent: Union[torch.Tensor, None],
        use_mode: bool,
        mode_pred: bool,
        use_uncond_mode: bool,
    ) -> torch.Tensor:
        """Sample a latent tensor from the given latent distribution.

        Latent tensor can be obtained is several ways:
            - Sampled from the (Gaussian) latent distribution.
            - Taken as a pre-defined forced latent.
            - Taken as the mode (mean) of the latent distribution.
            - In prediction mode (`mode_pred==True`), can be either sample or taken as the distribution mode.

        Parameters
        ----------
        sampling_distrib: torch.distributions.normal.Normal
            The Gaussian distribution from which latent tensor is sampled.
        forced_latent: torch.Tensor
            A pre-defined latent tensor. If it is not `None`, than it is used as the actual latent tensor and,
            hence, sampling does not happen.
        use_mode: bool
            Whether the latent tensor should be set as the latent distribution mode.
            In the case of Gaussian, the mode coincides with the mean of the distribution.
        mode_pred: bool
            Whether the model is prediction mode.
        use_uncond_mode: bool
            Whether to use the uncoditional distribution p(z) to sample latents in prediction mode.
        """
        if forced_latent is None:
            if use_mode:
                z = sampling_distrib.mean
            else:
                if mode_pred:
                    if use_uncond_mode:
                        z = sampling_distrib.mean
                    else:
                        z = sampling_distrib.rsample()
                else:
                    z = sampling_distrib.rsample()
        else:
            z = forced_latent
        return z

    def sample_from_q(
        self, q_params: torch.Tensor, var_clip_max: float
    ) -> torch.Tensor:
        """
        Given an input parameter tensor defining q(z),
        it processes it by calling `process_q_params()` method and
        sample a latent tensor from the resulting distribution.

        Parameters
        ----------
        q_params: torch.Tensor
            The input tensor to be processed.
        var_clip_max: float
            The maximum value reachable by the log-variance of the latent distribution.
            Values exceeding this threshold are clipped.
        """
        _, _, q = self.process_q_params(q_params, var_clip_max)
        return q.rsample()

    def compute_kl_metrics(
        self,
        p: torch.distributions.normal.Normal,
        p_params: torch.Tensor,
        q: torch.distributions.normal.Normal,
        q_params: torch.Tensor,
        mode_pred: bool,
        analytical_kl: bool,
        z: torch.Tensor,
    ) -> Dict[str, torch.Tensor]:
        """
        Compute KL (analytical or MC estimate) and then process it, extracting composed versions of the metric.
        Specifically, the different versions of the KL loss terms are:
            - `kl_elementwise`: KL term for each single element of the latent tensor [Shape: (batch, ch, h, w)].
            - `kl_samplewise`: KL term associated to each sample in the batch [Shape: (batch, )].
            - `kl_samplewise_restricted`: KL term only associated to the portion of the latent tensor that is
            used for prediction and summed over channel and spatial dimensions [Shape: (batch, )].
            - `kl_channelwise`: KL term associated to each sample and each channel [Shape: (batch, ch, )].
            - `kl_spatial`: KL term summed over the channels, i.e., retaining the spatial dimensions [Shape: (batch, h, w)]

        Parameters
        ----------
        p: torch.distributions.normal.Normal
            The prior generative distribution p(z_i|z_{i+1}) (or p(z_L)).
        p_params: torch.Tensor
            The parameters of the prior generative distribution.
        q: torch.distributions.normal.Normal
            The inference distribution q(z_i|z_{i+1}) (or q(z_L|x)).
        q_params: torch.Tensor
            The parameters of the inference distribution.
        mode_pred: bool
            Whether the model is in prediction mode.
        analytical_kl: bool
            Whether to compute the KL divergence analytically or using Monte Carlo estimation.
        z: torch.Tensor
            The sampled latent tensor.
        """
        if mode_pred is False:  # if not in prediction mode
            # KL term for each entry of the latent tensor [Shape: (B, C, [Z], Y, X)]
            if analytical_kl:
                kl_elementwise = kl_divergence(q, p)
            else:
                kl_elementwise = kl_normal_mc(z, p_params, q_params)

            # KL term only associated to the portion of the latent tensor that is used for prediction and
            # summed over channel and spatial dimensions. [Shape: (B, )]
            # NOTE: vanilla_latent_hw is the shape of the latent tensor used for prediction, hence
            # the restriction has shape [Shape: (B, C, vanilla_latent_hw[0], vanilla_latent_hw[1])]
            kl_samplewise_restricted = None
            if self._restricted_kl: 
                assert self.conv_dims == 2, "Restricted KL is only implemented for 2D tensors."
                pad = (kl_elementwise.shape[-1] - self._vanilla_latent_hw) // 2
                assert pad > 0, "Disable restricted kl since there is no restriction."
                tmp = kl_elementwise[..., pad:-pad, pad:-pad]
                kl_samplewise_restricted = tmp.sum((1, 2, 3))

            # KL term associated to each sample in the batch [Shape: (B, )]
            kl_samplewise = kl_elementwise.sum(tuple(range(1, kl_elementwise.dim())))

            # KL term associated to each sample and each channel [Shape: (B, C, )]
            kl_channelwise = kl_elementwise.sum(tuple(range(2, kl_elementwise.dim())))

            # KL term summed over the channels [Shape: (B, [Z], Y, X)]
            kl_spatial = kl_elementwise.sum(1)
        else:  # if predicting, no need to compute KL
            kl_elementwise = kl_samplewise = kl_spatial = kl_channelwise = None

        kl_dict = {
            "kl_elementwise": kl_elementwise,  #  (B, C, [Z], Y, X)
            "kl_samplewise": kl_samplewise,  # (B, )
            "kl_samplewise_restricted": kl_samplewise_restricted,  # (B, )
            "kl_channelwise": kl_channelwise,  # (B, C, )
            "kl_spatial": kl_spatial,  # (B, [Z], Y, X))
        }
        return kl_dict

    def process_p_params(
        self, p_params: torch.Tensor, var_clip_max: float
    ) -> Tuple[torch.Tensor, torch.Tensor, torch.distributions.normal.Normal]:
        """Process the input parameters to get the prior distribution p(z_i|z_{i+1}) (or p(z_L)).

        Processing consists in:
            - (optionally) 2D convolution on the input tensor to increase number of channels.
            - split the resulting tensor into two chunks, the mean and the log-variance.
            - (optionally) clip the log-variance to an upper threshold.
            - define the normal distribution p(z) given the parameter tensors above.

        Parameters
        ----------
        p_params: torch.Tensor
            The input tensor to be processed.
        var_clip_max: float
            The maximum value reachable by the log-variance of the latent distribution.
            Values exceeding this threshold are clipped.
        """
        if self.transform_p_params:
            p_params = self.conv_in_p(p_params)
        else:
            assert p_params.size(1) == 2 * self.c_vars

        # Define p(z)
        p_mu, p_lv = p_params.chunk(2, dim=1)
        if var_clip_max is not None:
            p_lv = torch.clip(p_lv, max=var_clip_max)

        p_mu = StableMean(p_mu)
        p_lv = StableLogVar(p_lv, enable_stable=not self._use_naive_exponential)
        p = Normal(p_mu.get(), p_lv.get_std())
        return p_mu, p_lv, p

    def process_q_params(
        self, q_params: torch.Tensor, var_clip_max: float
    ) -> Tuple[torch.Tensor, torch.Tensor, torch.distributions.normal.Normal]:
        """
        Process the input parameters to get the inference distribution q(z_i|z_{i+1}) (or q(z|x)).

        Processing consists in:
            - convolution on the input tensor to double the number of channels.
            - split the resulting tensor into 2 chunks, respectively mean and log-var.
            - (optionally) clip the log-variance to an upper threshold.
            - (optionally) crop the resulting tensors to ensure that the last spatial dimension is even.
            - define the normal distribution q(z) given the parameter tensors above.

        Parameters
        ----------
        p_params: torch.Tensor
            The input tensor to be processed.
        var_clip_max: float
            The maximum value reachable by the log-variance of the latent distribution.
            Values exceeding this threshold are clipped.
        """
        q_params = self.conv_in_q(q_params)

        q_mu, q_lv = q_params.chunk(2, dim=1)
        if var_clip_max is not None:
            q_lv = torch.clip(q_lv, max=var_clip_max)

        q_mu = StableMean(q_mu)
        q_lv = StableLogVar(q_lv, enable_stable=not self._use_naive_exponential)
        q = Normal(q_mu.get(), q_lv.get_std())
        return q_mu, q_lv, q

    def forward(
        self,
        p_params: torch.Tensor,
        q_params: Union[torch.Tensor, None] = None,
        forced_latent: Union[torch.Tensor, None]  = None,
        use_mode: bool = False,
        force_constant_output: bool = False,
        analytical_kl: bool = False,
        mode_pred: bool = False,
        use_uncond_mode: bool = False,
        var_clip_max: Union[float, None] = None,
    ) -> Tuple[torch.Tensor, Dict[str, torch.Tensor]]:
        """
        Parameters
        ----------
        p_params: torch.Tensor
            The output tensor of the top-down layer above (i.e., mu_{p,i+1}, sigma_{p,i+1}).
        q_params: torch.Tensor, optional
            The tensor resulting from merging the bu_value tensor at the same hierarchical level
            from the bottom-up pass and the `p_params` tensor. Default is `None`.
        forced_latent: torch.Tensor, optional
            A pre-defined latent tensor. If it is not `None`, than it is used as the actual latent
            tensor and, hence, sampling does not happen. Default is `None`.
        use_mode: bool, optional
            Whether the latent tensor should be set as the latent distribution mode.
            In the case of Gaussian, the mode coincides with the mean of the distribution.
            Default is `False`.
        force_constant_output: bool, optional
            Whether to copy the first sample (and rel. distrib parameters) over the whole batch.
            This is used when doing experiment from the prior - q is not used.
            Default is `False`.
        analytical_kl: bool, optional
            Whether to compute the KL divergence analytically or using Monte Carlo estimation.
            Default is `False`.
        mode_pred: bool, optional
            Whether the model is in prediction mode. Default is `False`.
        use_uncond_mode: bool, optional
            Whether to use the uncoditional distribution p(z) to sample latents in prediction mode.
            Default is `False`.
        var_clip_max: float, optional
            The maximum value reachable by the log-variance of the latent distribution.
            Values exceeding this threshold are clipped. Default is `None`.
        """
        debug_qvar_max = 0

        # Check sampling options consistency
        assert (forced_latent is None) or (not use_mode)

        # Get generative distribution p(z_i|z_{i+1})
        p_mu, p_lv, p = self.process_p_params(p_params, var_clip_max)
        p_params = (p_mu, p_lv)

        if q_params is not None:
            # Get inference distribution q(z_i|z_{i+1})
            q_mu, q_lv, q = self.process_q_params(q_params, var_clip_max)
            q_params = (q_mu, q_lv)
            sampling_distrib = q
            debug_qvar_max = torch.max(q_lv.get())
        else:
            sampling_distrib = p

        # Sample latent variable
        z = self.get_z(
            sampling_distrib, forced_latent, use_mode, mode_pred, use_uncond_mode
        )

        # TODO: not necessary, remove
        # Copy one sample (and distrib parameters) over the whole batch.
        # This is used when doing experiment from the prior - q is not used.
        if force_constant_output:
            z = z[0:1].expand_as(z).clone()
            p_params = (
                p_params[0][0:1].expand_as(p_params[0]).clone(),
                p_params[1][0:1].expand_as(p_params[1]).clone(),
            )

        # Pass the sampled latent through the output convolution of stochastic block
        out = self.conv_out(z)

        if q_params is not None:
            # Compute log q(z)
            logprob_q = q.log_prob(z).sum(tuple(range(1, z.dim())))
            # Compute KL divergence metrics
            kl_dict = self.compute_kl_metrics(
                p, p_params, q, q_params, mode_pred, analytical_kl, z
            )
        else:
            kl_dict = {}
            logprob_q = None

        # Store meaningful quantities for later computation
        data = kl_dict
        data["z"] = z  # sampled variable at this layer (B, C, [Z], Y, X)
        data["p_params"] = p_params  # (B, C, [Z], Y, X) where B is 1 or batch size
        data["q_params"] = q_params  # (B, C, [Z], Y, X)
        data["logprob_q"] = logprob_q  # (B, )
        data["qvar_max"] = debug_qvar_max
        return out, data


class NonStochasticBlock2d(nn.Module):
    """
    Non-stochastic version of the NormalStochasticBlock2d.
    """

    def __init__(
        self,
        c_vars: int,
        c_in: int,
        c_out: int,
        kernel: int = 3,
        groups: int = 1,
        conv2d_bias: bool = True,
        transform_p_params: bool = True,
    ):
        """
        Constructor.

        Parameters
        ----------
        c_vars: int
            The number of channels of the latent space tensor.
        c_in: int
            The number of channels of the input tensor.
        c_out:  int
            The output of the stochastic layer.
            Note that this is different from the sampled latent z.
        kernel: int, optional
            The size of the kernel used in convolutional layers.
            Default is 3.
        groups: int, optional
            The number of groups to consider in the convolutions of this layer.
            Default is 1.
        conv2d_bias: bool, optional
            Whether to use bias term is the convolutional blocks of this layer.
            Default is `True`.
        transform_p_params: bool, optional
            Whether a transformation should be applied to the `p_params` tensor.
            The transformation consists in a 2D convolution ()`conv_in_p()`) that
            maps the input to a larger number of channels.
            Default is `True`.
        """
        super().__init__()
        assert kernel % 2 == 1
        pad = kernel // 2
        self.transform_p_params = transform_p_params
        self.c_in = c_in
        self.c_out = c_out
        self.c_vars = c_vars

        if transform_p_params:
            self.conv_in_p = nn.Conv2d(
                c_in, 2 * c_vars, kernel, padding=pad, bias=conv2d_bias, groups=groups
            )
        self.conv_in_q = nn.Conv2d(
            c_in, 2 * c_vars, kernel, padding=pad, bias=conv2d_bias, groups=groups
        )
        self.conv_out = nn.Conv2d(
            c_vars, c_out, kernel, padding=pad, bias=conv2d_bias, groups=groups
        )

    def compute_kl_metrics(self) -> dict[str, None]:
        """Compute KL (analytical or MC estimate) and then process it, extracting composed versions of the metric.

        NOTE: in this class all the KL metrics are set to `None`.
        """
        return {
            "kl_elementwise": None,
            "kl_samplewise": None,
            "kl_spatial": None,
            "kl_channelwise": None,
        }

    def process_p_params(self, p_params: torch.Tensor) -> Tuple[torch.Tensor, None]:
        if self.transform_p_params:
            p_params = self.conv_in_p(p_params)
        else:
            assert p_params.size(1) == 2 * self.c_vars, (
                f"{p_params.size(1)} should match twice {self.c_vars}."
            )

        # Define p(z)
        p_mu, _ = p_params.chunk(2, dim=1)
        return p_mu, None

    def process_q_params(self, q_params: torch.Tensor) -> Tuple[torch.Tensor, None]:
        # Define q(z)
        q_params = self.conv_in_q(q_params)
        q_mu, _ = q_params.chunk(2, dim=1)
        return q_mu, None

    def forward(
        self,
        p_params: torch.Tensor,
        q_params: Union[torch.Tensor, None] = None,
        forced_latent: Union[torch.Tensor, None] = None,
        use_mode: bool = False,
        force_constant_output: bool = False,
    ) -> Tuple[torch.Tensor, Dict[str, torch.Tensor]]:
        """
        Parameters
        ----------
        p_params: torch.Tensor
            The output tensor of the top-down layer above (i.e., mu_{p,i+1}, sigma_{p,i+1}).
        q_params: torch.Tensor, optional
            The tensor resulting from merging the bu_value tensor at the same hierarchical level
            from the bottom-up pass and the `p_params` tensor. Default is `None`.
        forced_latent: torch.Tensor, optional
            A pre-defined latent tensor. If it is not `None`, than it is used as the actual latent
            tensor and, hence, sampling does not happen. Default is `None`.
        use_mode: bool, optional
            Whether the latent tensor should be set as the latent distribution mode.
            In the case of Gaussian, the mode coincides with the mean of the distribution.
            Default is `False`.
        force_constant_output: bool, optional
            Whether to copy the first sample (and rel. distrib parameters) over the whole batch.
            This is used when doing experiment from the prior - q is not used.
            Default is `False`.
<<<<<<< HEAD
=======
        analytical_kl: bool, optional
            Whether to compute the KL divergence analytically or using Monte Carlo estimation.
            Default is `False`.
        mode_pred: bool, optional
            Whether the model is in prediction mode. Default is `False`.
        use_uncond_mode: bool, optional
            Whether to use the uncoditional distribution p(z) to sample latents in prediction mode.
            Default is `False`.
        var_clip_max: float, optional
            The maximum value reachable by the log-variance of the latent distribution.
            Values exceeding this threshold are clipped. Default is `None`.
>>>>>>> cd540172
        """
        debug_qvar_max = 0
        assert (forced_latent is None) or (not use_mode)

        p_mu, _ = self.process_p_params(p_params)
        p_params = (p_mu, None)

        if q_params is not None:
            # At inference time, just don't centercrop the q_params even if they are odd in size.
            q_mu, _ = self.process_q_params(q_params)
            q_params = (q_mu, None)
            debug_qvar_max = torch.Tensor([1]).to(q_mu.device)
            sampling_distrib_mode = q_mu
        else:
            sampling_distrib_mode = p_mu

        # Take latent variable as the mode (mean) of sampling distrib
        z = sampling_distrib_mode

        # Copy one sample (and distrib parameters) over the whole batch.
        # This is used when doing experiment from the prior - q is not used.
        if force_constant_output:
            z = z[0:1].expand_as(z).clone()
            p_params = (
                p_params[0][0:1].expand_as(p_params[0]).clone(),
                p_params[1][0:1].expand_as(p_params[1]).clone(),
            )

        # Output of stochastic layer
        out = self.conv_out(z)

        kl_dict = {}
        logprob_q = None

        # Store meaningful quantities for later computation
        data = kl_dict
        data["z"] = z  # sampled variable at this layer (B, C, [Z], Y, X)
        data["p_params"] = p_params  # (B, C, [Z], Y, X) where B is 1 or batch size
        data["q_params"] = q_params  # (B, C, [Z], Y, X)
        data["logprob_q"] = logprob_q  # (B, )
        data["qvar_max"] = debug_qvar_max
        return out, data<|MERGE_RESOLUTION|>--- conflicted
+++ resolved
@@ -124,15 +124,9 @@
         elif block_type == "bacdbac":
             for i in range(2):
                 if batchnorm:
-<<<<<<< HEAD
                     modules.append(norm_layer(channels))
                 modules.append(nonlin)
                 conv = conv_layer(
-=======
-                    modules.append(nn.BatchNorm2d(channels))
-                modules.append(nonlin)
-                conv = nn.Conv2d(
->>>>>>> cd540172
                     channels,
                     channels,
                     kernel[i],
@@ -146,15 +140,9 @@
         elif block_type == "bacdbacd":
             for i in range(2):
                 if batchnorm:
-<<<<<<< HEAD
                     modules.append(norm_layer(channels))
                 modules.append(nonlin)
                 conv = conv_layer(
-=======
-                    modules.append(nn.BatchNorm2d(channels))
-                modules.append(nonlin)
-                conv = nn.Conv2d(
->>>>>>> cd540172
                     channels,
                     channels,
                     kernel[i],
@@ -212,12 +200,8 @@
         super().__init__()
         assert kernel_size % 2 == 1
         pad = kernel_size // 2
-<<<<<<< HEAD
         conv_layer: ConvType = getattr(nn, f"Conv{conv_dims}d")
         self.conv = conv_layer(channels, 2 * channels, kernel_size, padding=pad)
-=======
-        self.conv = nn.Conv2d(channels, 2 * channels, kernel_size, padding=pad)
->>>>>>> cd540172
         self.nonlin = nonlin
 
     def forward(self, x):
@@ -1191,37 +1175,6 @@
 
         return p_params
 
-<<<<<<< HEAD
-=======
-    def align_pparams_buvalue(
-        self, p_params: torch.Tensor, bu_value: torch.Tensor
-    ) -> Tuple[torch.Tensor, torch.Tensor]:
-        """
-        In case the padding is not used either (or both) in encoder and decoder, we could have a shape mismatch
-        in the spatial dimensions (usually, dim=2 & dim=3).
-        This method performs a centercrop to ensure that both remain aligned.
-
-        Parameters
-        ----------
-        p_params: torch.Tensor
-            The tensor defining the parameters /mu_p and /sigma_p for the latent distribution p(z_i|z_{i+1}).
-        bu_value: torch.Tensor
-            The tensor defining the parameters /mu_q and /sigma_q computed during the bottom-up deterministic pass
-            at the correspondent hierarchical layer.
-        """
-        if bu_value.shape[-2:] != p_params.shape[-2:]:
-            assert self.bottomup_no_padding_mode is True  # TODO WTF ?
-            if self.topdown_no_padding_mode is False:
-                assert bu_value.shape[-1] > p_params.shape[-1]
-                bu_value = F.center_crop(bu_value, p_params.shape[-2:])
-            else:
-                if bu_value.shape[-1] > p_params.shape[-1]:
-                    bu_value = F.center_crop(bu_value, p_params.shape[-2:])
-                else:
-                    p_params = F.center_crop(p_params, bu_value.shape[-2:])
-        return p_params, bu_value
-
->>>>>>> cd540172
     def forward(
         self,
         input_: Union[torch.Tensor, None] = None,
@@ -1281,11 +1234,7 @@
         p_params = self.get_p_params(input_, n_img_prior)
         
         # Get the parameters for the latent distribution to sample from
-<<<<<<< HEAD
         if inference_mode:  # in inference mode we compute q(z_i | z_{i+1}, x)
-=======
-        if inference_mode:  # TODO What's this ?
->>>>>>> cd540172
             if self.is_top_layer:
                 q_params = bu_value
                 if mode_pred is False:
@@ -1889,20 +1838,6 @@
             Whether to copy the first sample (and rel. distrib parameters) over the whole batch.
             This is used when doing experiment from the prior - q is not used.
             Default is `False`.
-<<<<<<< HEAD
-=======
-        analytical_kl: bool, optional
-            Whether to compute the KL divergence analytically or using Monte Carlo estimation.
-            Default is `False`.
-        mode_pred: bool, optional
-            Whether the model is in prediction mode. Default is `False`.
-        use_uncond_mode: bool, optional
-            Whether to use the uncoditional distribution p(z) to sample latents in prediction mode.
-            Default is `False`.
-        var_clip_max: float, optional
-            The maximum value reachable by the log-variance of the latent distribution.
-            Values exceeding this threshold are clipped. Default is `None`.
->>>>>>> cd540172
         """
         debug_qvar_max = 0
         assert (forced_latent is None) or (not use_mode)

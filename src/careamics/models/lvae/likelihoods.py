"""
Script containing modules for defining different likelihood functions (as nn.Module).
"""

from __future__ import annotations

import math
from typing import Literal, Union, TYPE_CHECKING, Any, Optional

import torch
from torch import nn

from careamics.config.likelihood_model import (
    GaussianLikelihoodConfig,
    NMLikelihoodConfig,
)

if TYPE_CHECKING:
    from careamics.models.lvae.noise_models import (
        GaussianMixtureNoiseModel,
        MultiChannelNoiseModel,
    )

    NoiseModel = Union[GaussianMixtureNoiseModel, MultiChannelNoiseModel]


def likelihood_factory(
    config: Union[GaussianLikelihoodConfig, NMLikelihoodConfig, None]
):
    """
    Factory function for creating likelihood modules.

    Parameters
    ----------
    config: Union[GaussianLikelihoodConfig, NMLikelihoodConfig]
        The configuration object for the likelihood module.

    Returns
    -------
    nn.Module
        The likelihood module.
    """
<<<<<<< HEAD
    if config is None:
        return None

=======
>>>>>>> 1105aa41
    if isinstance(config, GaussianLikelihoodConfig):
        return GaussianLikelihood(
            predict_logvar=config.predict_logvar,
            logvar_lowerbound=config.logvar_lowerbound,
        )
    elif isinstance(config, NMLikelihoodConfig):
        return NoiseModelLikelihood(
            data_mean=config.data_mean,
            data_std=config.data_std,
            noiseModel=config.noise_model,
        )
    else:
        raise ValueError(f"Invalid likelihood model type: {config.model_type}")


# TODO: is it really worth to have this class? Or it just adds complexity? --> REFACTOR
class LikelihoodModule(nn.Module):
    """
    The base class for all likelihood modules.
    It defines the fundamental structure and methods for specialized likelihood models.
    """

    def distr_params(self, x: Any) -> None:
        return None

    def set_params_to_same_device_as(self, correct_device_tensor: Any) -> None:
        pass

    @staticmethod
    def logvar(params: Any) -> None:
        return None

    @staticmethod
    def mean(params: Any) -> None:
        return None

    @staticmethod
    def mode(params: Any) -> None:
        return None

    @staticmethod
    def sample(params: Any) -> None:
        return None

    def log_likelihood(self, x: Any, params: Any) -> None:
        return None

    def get_mean_lv(
        self, x: torch.Tensor
    ) -> tuple[torch.Tensor, Optional[torch.Tensor]]: ...

    def forward(
        self, input_: torch.Tensor, x: Union[torch.Tensor, None]
    ) -> tuple[torch.Tensor, dict[str, torch.Tensor]]:
        """
        Parameters:
        -----------
        input_: torch.Tensor
            The output of the top-down pass (e.g., reconstructed image in HDN,
            or the unmixed images in 'Split' models).
        x: Union[torch.Tensor, None]
            The target tensor. If None, the log-likelihood is not computed.
        """
        distr_params = self.distr_params(input_)
        mean = self.mean(distr_params)
        mode = self.mode(distr_params)
        sample = self.sample(distr_params)
        logvar = self.logvar(distr_params)

        if x is None:
            ll = None
        else:
            ll = self.log_likelihood(x, distr_params)

        dct = {
            "mean": mean,
            "mode": mode,
            "sample": sample,
            "params": distr_params,
            "logvar": logvar,
        }

        return ll, dct


class GaussianLikelihood(LikelihoodModule):
    r"""A specialized `LikelihoodModule` for Gaussian likelihood.

    Specifically, in the LVAE model, the likelihood is defined as:
        p(x|z_1) = N(x|\mu_{p,1}, \sigma_{p,1}^2)
    """

    def __init__(
        self,
        predict_logvar: Union[Literal["pixelwise"], None] = None,
        logvar_lowerbound: Union[float, None] = None,
    ):
        """Constructor.

        Parameters
        ----------
        predict_logvar: Union[Literal["pixelwise"], None], optional
            If `pixelwise`, log-variance is computed for each pixel, else log-variance
            is not computed. Default is `None`.
        logvar_lowerbound: float, optional
            The lowerbound value for log-variance. Default is `None`.
        """
        super().__init__()

        self.predict_logvar = predict_logvar
        self.logvar_lowerbound = logvar_lowerbound
        assert self.predict_logvar in [None, "pixelwise"]

        print(
            f"[{self.__class__.__name__}] PredLVar:{self.predict_logvar} LowBLVar:{self.logvar_lowerbound}"
        )

    def get_mean_lv(
        self, x: torch.Tensor
    ) -> tuple[torch.Tensor, Optional[torch.Tensor]]:
        """
        Given the output of the top-down pass, compute the mean and log-variance of the
        Gaussian distribution defining the likelihood.

        Parameters
        ----------
        x: torch.Tensor
            The input tensor to the likelihood module, i.e., the output of the top-down
            pass.

        Returns
        -------
        tuple of (torch.tensor, optional torch.tensor)
            The first element of the tuple is the mean, the second element is the
            log-variance. If the attribute `predict_logvar` is `None` then the second
            element will be `None`.
        """

        # if LadderVAE.predict_logvar is None, dim 1 of `x`` has no. of target channels
        if self.predict_logvar is None:
            return x, None

        # Get pixel-wise mean and logvar
        # if LadderVAE.predict_logvar is not None,
        #   dim 1 has double no. of target channels
        mean, lv = x.chunk(2, dim=1)

        # Optionally, clip log-var to a lower bound
        if self.logvar_lowerbound is not None:
            lv = torch.clip(lv, min=self.logvar_lowerbound)

        return mean, lv

    def distr_params(self, x: torch.Tensor) -> dict[str, torch.Tensor]:
        """
        Get parameters (mean, log-var) of the Gaussian distribution defined by the likelihood.

        Parameters
        ----------
        x: torch.Tensor
            The input tensor to the likelihood module, i.e., the output
            the LVAE 'output_layer'. Shape is: (B, 2 * C, [Z], Y, X) in case
            `predict_logvar` is not None, or (B, C, [Z], Y, X) otherwise.
        """
        mean, lv = self.get_mean_lv(x)
        params = {
            "mean": mean,
            "logvar": lv,
        }
        return params

    @staticmethod
    def mean(params: dict[str, torch.Tensor]) -> torch.Tensor:
        return params["mean"]

    @staticmethod
    def mode(params: dict[str, torch.Tensor]) -> torch.Tensor:
        return params["mean"]

    @staticmethod
    def sample(params: dict[str, torch.Tensor]) -> torch.Tensor:
        # p = Normal(params['mean'], (params['logvar'] / 2).exp())
        # return p.rsample()
        return params["mean"]

    @staticmethod
    def logvar(params: dict[str, torch.Tensor]) -> torch.Tensor:
        return params["logvar"]

    def log_likelihood(
        self, x: torch.Tensor, params: dict[str, Union[torch.Tensor, None]]
    ):
        """Compute Gaussian log-likelihood

        Parameters
        ----------
        x: torch.Tensor
            The target tensor. Shape is (B, C, [Z], Y, X).
        params: dict[str, Union[torch.Tensor, None]]
            The tensors obtained by chunking the output of the top-down pass,
            here used as parameters of the Gaussian distribution.

        Returns
        -------
        torch.Tensor
            The log-likelihood tensor. Shape is (B, C, [Z], Y, X).
        """
        if self.predict_logvar is not None:
            logprob = log_normal(x, params["mean"], params["logvar"])
        else:
            logprob = -0.5 * (params["mean"] - x) ** 2
        return logprob


def log_normal(
    x: torch.Tensor, mean: torch.Tensor, logvar: torch.Tensor
) -> torch.Tensor:
    """
    Compute the log-probability at `x` of a Gaussian distribution
    with parameters `(mean, exp(logvar))`.

    NOTE: In the case of LVAE, the log-likeihood formula becomes:
        \\mathbb{E}_{z_1\\sim{q_\\phi}}[\\log{p_\theta(x|z_1)}]=-\frac{1}{2}(\\mathbb{E}_{z_1\\sim{q_\\phi}}[\\log{2\\pi\\sigma_{p,0}^2(z_1)}] +\\mathbb{E}_{z_1\\sim{q_\\phi}}[\frac{(x-\\mu_{p,0}(z_1))^2}{\\sigma_{p,0}^2(z_1)}])

    Parameters
    ----------
    x: torch.Tensor
        The ground-truth tensor. Shape is (batch, channels, dim1, dim2).
    mean: torch.Tensor
        The inferred mean of distribution. Shape is (batch, channels, dim1, dim2).
    logvar: torch.Tensor
        The inferred log-variance of distribution. Shape has to be either scalar or broadcastable.
    """
    var = torch.exp(logvar)
    log_prob = -0.5 * (
        ((x - mean) ** 2) / var + logvar + torch.tensor(2 * math.pi).log()
    )
    return log_prob


class NoiseModelLikelihood(LikelihoodModule):

    def __init__(
        self,
        data_mean: torch.Tensor,
        data_std: torch.Tensor,
        noiseModel: NoiseModel,  # TODO: check the type -> couldn't manage due to circular imports...
    ):
        """Constructor.

        Parameters
        ----------
        data_mean: torch.Tensor
            The mean of the data, used to unnormalize data for noise model evaluation.
        data_std: torch.Tensor
            The standard deviation of the data, used to unnormalize data for noise
            model evaluation.
        noiseModel: NoiseModel
            The noise model instance used to compute the likelihood.
        """
        super().__init__()
        self.data_mean = data_mean
        self.data_std = data_std
        self.noiseModel = noiseModel

    def set_params_to_same_device_as(
        self, correct_device_tensor: torch.Tensor
    ) -> None:  # TODO: needed?
        if self.data_mean.device != correct_device_tensor.device:
            self.data_mean = self.data_mean.to(correct_device_tensor.device)
            self.data_std = self.data_std.to(correct_device_tensor.device)

    def get_mean_lv(self, x: torch.Tensor) -> tuple[torch.Tensor, None]:
        return x, None

    def distr_params(self, x: torch.Tensor) -> dict[str, torch.Tensor]:
        mean, lv = self.get_mean_lv(x)
        params = {
            "mean": mean,
            "logvar": lv,
        }
        return params

    @staticmethod
    def mean(params: dict[str, torch.Tensor]) -> torch.Tensor:
        return params["mean"]

    @staticmethod
    def mode(params: dict[str, torch.Tensor]) -> torch.Tensor:
        return params["mean"]

    @staticmethod
    def sample(params: dict[str, torch.Tensor]) -> torch.Tensor:
        return params["mean"]

    def log_likelihood(self, x: torch.Tensor, params: dict[str, torch.Tensor]):
        """Compute the log-likelihood given the parameters `params` obtained
        from the reconstruction tensor and the target tensor `x`.

        Parameters
        ----------
        x: torch.Tensor
            The target tensor. Shape is (B, C, [Z], Y, X).
        params: dict[str, Union[torch.Tensor, None]]
            The tensors obtained from output of the top-down pass.
            Here, "mean" correspond to the whole output, while logvar is `None`.

        Returns
        -------
        torch.Tensor
            The log-likelihood tensor. Shape is (B, C, [Z], Y, X).
        """
        predicted_s_denormalized = params["mean"] * self.data_std + self.data_mean
        x_denormalized = x * self.data_std + self.data_mean
        likelihoods = self.noiseModel.likelihood(
            x_denormalized, predicted_s_denormalized
        )
        logprob = torch.log(likelihoods)
        return logprob<|MERGE_RESOLUTION|>--- conflicted
+++ resolved
@@ -40,12 +40,9 @@
     nn.Module
         The likelihood module.
     """
-<<<<<<< HEAD
     if config is None:
         return None
 
-=======
->>>>>>> 1105aa41
     if isinstance(config, GaussianLikelihoodConfig):
         return GaussianLikelihood(
             predict_logvar=config.predict_logvar,

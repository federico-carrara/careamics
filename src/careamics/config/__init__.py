"""Configuration module."""

__all__ = [
    "FCNAlgorithmConfig",
<<<<<<< HEAD
    "VAEAlgorithmConfig" "DataConfig",
=======
    "VAEAlgorithmConfig",
    "DataConfig",
>>>>>>> cd540172
    "Configuration",
    "CheckpointModel",
    "InferenceConfig",
    "load_configuration",
    "save_configuration",
    "TrainingConfig",
    "create_n2v_configuration",
    "create_n2n_configuration",
    "create_care_configuration",
    "register_model",
    "CustomModel",
    "clear_custom_models",
<<<<<<< HEAD
    "GaussianMixtureNmModel",
=======
    "GaussianMixtureNMConfig",
    "MultiChannelNMConfig",
>>>>>>> cd540172
]
from .architectures import CustomModel, clear_custom_models, register_model
from .callback_model import CheckpointModel
from .configuration_factory import (
    create_care_configuration,
    create_n2n_configuration,
    create_n2v_configuration,
)
from .configuration_model import (
    Configuration,
    load_configuration,
    save_configuration,
)
from .data_model import DataConfig
from .fcn_algorithm_model import FCNAlgorithmConfig
from .inference_model import InferenceConfig
<<<<<<< HEAD
from .nm_model import GaussianMixtureNmModel
=======
from .nm_model import GaussianMixtureNMConfig, MultiChannelNMConfig
>>>>>>> cd540172
from .training_model import TrainingConfig
from .vae_algorithm_model import VAEAlgorithmConfig<|MERGE_RESOLUTION|>--- conflicted
+++ resolved
@@ -2,12 +2,8 @@
 
 __all__ = [
     "FCNAlgorithmConfig",
-<<<<<<< HEAD
-    "VAEAlgorithmConfig" "DataConfig",
-=======
     "VAEAlgorithmConfig",
     "DataConfig",
->>>>>>> cd540172
     "Configuration",
     "CheckpointModel",
     "InferenceConfig",
@@ -20,12 +16,8 @@
     "register_model",
     "CustomModel",
     "clear_custom_models",
-<<<<<<< HEAD
-    "GaussianMixtureNmModel",
-=======
     "GaussianMixtureNMConfig",
     "MultiChannelNMConfig",
->>>>>>> cd540172
 ]
 from .architectures import CustomModel, clear_custom_models, register_model
 from .callback_model import CheckpointModel
@@ -42,10 +34,6 @@
 from .data_model import DataConfig
 from .fcn_algorithm_model import FCNAlgorithmConfig
 from .inference_model import InferenceConfig
-<<<<<<< HEAD
-from .nm_model import GaussianMixtureNmModel
-=======
 from .nm_model import GaussianMixtureNMConfig, MultiChannelNMConfig
->>>>>>> cd540172
 from .training_model import TrainingConfig
 from .vae_algorithm_model import VAEAlgorithmConfig
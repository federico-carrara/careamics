"""LVAE Pydantic model."""

from typing import Literal

from pydantic import ConfigDict, Field, field_validator, model_validator
from typing_extensions import Self

from .architecture_model import ArchitectureModel


class LVAEModel(ArchitectureModel):
    """LVAE model."""

    model_config = ConfigDict(validate_assignment=True, validate_default=True)

    architecture: Literal["LVAE"]
<<<<<<< HEAD
    algorithm_type: Literal["supervised", "unsupervised"]
    """Whether the algorithm is supervised or unsupervised.
    We have: HDN -> unsupervised, μSplit -> supervised, denoiSplit -> supervised,
    λSplit -> unsupervised."""
    
    input_shape: int = Field(default=64, ge=8, le=1024)
    multiscale_count: int = Field(default=5)  # TODO clarify
    # 0 - off, len(z_dims) + 1 # TODO can/should be le to z_dims len + 1
=======
    input_shape: list[int] = Field(default=(64, 64), validate_default=True)
    """Shape of the input patch (C, Z, Y, X) or (C, Y, X) if the data is 2D."""
    encoder_conv_strides: list = Field(default=[2, 2], validate_default=True)
    # TODO make this per hierarchy step ?
    decoder_conv_strides: list = Field(default=[2, 2], validate_default=True)
    """Dimensions (2D or 3D) of the convolutional layers."""
    multiscale_count: int = Field(default=1)
    # TODO there should be a check for multiscale_count in dataset !!

    # 1 - off, len(z_dims) + 1 # TODO Consider starting from 0
>>>>>>> f0fcc89c
    z_dims: list = Field(default=[128, 128, 128, 128])
    output_channels: int = Field(default=1, ge=1)
    encoder_n_filters: int = Field(default=64, ge=8, le=1024)
    decoder_n_filters: int = Field(default=64, ge=8, le=1024)
    encoder_dropout: float = Field(default=0.1, ge=0.0, le=0.9)
    decoder_dropout: float = Field(default=0.1, ge=0.0, le=0.9)
    nonlinearity: Literal[
        "None", "Sigmoid", "Softmax", "Tanh", "ReLU", "LeakyReLU", "ELU"
    ] = Field(
        default="ELU",
    )
    predict_logvar: Literal[None, "pixelwise"] = None
    analytical_kl: bool = Field(default=False)
<<<<<<< HEAD
    
    # λSplit parameters
    fluorophores: list[str]
    """A list of the fluorophore names in the image to unmix."""
    wv_range: tuple[int, int] = Field(default=(400, 700))
    """The wavelength range of the spectral image."""
    ref_learnable: bool = Field(default=False)
    """Whether the reference spectra matrix is learnable."""
    num_bins: int = Field(default=32)
    """Number of bins for the spectral data."""
    
=======

    @model_validator(mode="after")
    def validate_conv_strides(self: Self) -> Self:
        """
        Validate the convolutional strides.

        Returns
        -------
        list
            Validated strides.

        Raises
        ------
        ValueError
            If the number of strides is not 2.
        """
        if len(self.encoder_conv_strides) < 2 or len(self.encoder_conv_strides) > 3:
            raise ValueError(
                f"Strides must be 2 or 3 (got {len(self.encoder_conv_strides)})."
            )

        if len(self.decoder_conv_strides) < 2 or len(self.decoder_conv_strides) > 3:
            raise ValueError(
                f"Strides must be 2 or 3 (got {len(self.decoder_conv_strides)})."
            )

        # adding 1 to encoder strides for the number of input channels
        if len(self.input_shape) != len(self.encoder_conv_strides):
            raise ValueError(
                f"Input dimensions must be equal to the number of encoder conv strides"
                f" (got {len(self.input_shape)} and {len(self.encoder_conv_strides)})."
            )

        if len(self.encoder_conv_strides) < len(self.decoder_conv_strides):
            raise ValueError(
                f"Decoder can't be 3D when encoder is 2D (got"
                f" {len(self.encoder_conv_strides)} and"
                f"{len(self.decoder_conv_strides)})."
            )

        if any(s < 1 for s in self.encoder_conv_strides) or any(
            s < 1 for s in self.decoder_conv_strides
        ):
            raise ValueError(
                f"All strides must be greater or equal to 1"
                f"(got {self.encoder_conv_strides} and {self.decoder_conv_strides})."
            )
        # TODO: validate max stride size ?
        return self

    @field_validator("input_shape")
    @classmethod
    def validate_input_shape(cls, input_shape: list) -> list:
        """
        Validate the input shape.

        Parameters
        ----------
        input_shape : list
            Shape of the input patch.

        Returns
        -------
        list
            Validated input shape.

        Raises
        ------
        ValueError
            If the number of dimensions is not 3 or 4.
        """
        if len(input_shape) < 2 or len(input_shape) > 3:
            raise ValueError(
                f"Number of input dimensions must be 2 for 2D data 3 for 3D"
                f"(got {len(input_shape)})."
            )

        if any(s < 1 for s in input_shape):
            raise ValueError(
                f"Input shape must be greater than 1 in all dimensions"
                f"(got {input_shape})."
            )
        return input_shape
>>>>>>> f0fcc89c

    @field_validator("encoder_n_filters")
    @classmethod
    def validate_encoder_even(cls, encoder_n_filters: int) -> int:
        """
        Validate that num_channels_init is even.

        Parameters
        ----------
        encoder_n_filters : int
            Number of channels.

        Returns
        -------
        int
            Validated number of channels.

        Raises
        ------
        ValueError
            If the number of channels is odd.
        """
        # if odd
        if encoder_n_filters % 2 != 0:
            raise ValueError(
                f"Number of channels for the bottom layer must be even"
                f" (got {encoder_n_filters})."
            )

        return encoder_n_filters

    @field_validator("decoder_n_filters")
    @classmethod
    def validate_decoder_even(cls, decoder_n_filters: int) -> int:
        """
        Validate that num_channels_init is even.

        Parameters
        ----------
        decoder_n_filters : int
            Number of channels.

        Returns
        -------
        int
            Validated number of channels.

        Raises
        ------
        ValueError
            If the number of channels is odd.
        """
        # if odd
        if decoder_n_filters % 2 != 0:
            raise ValueError(
                f"Number of channels for the bottom layer must be even"
                f" (got {decoder_n_filters})."
            )

        return decoder_n_filters

    @field_validator("z_dims")
    def validate_z_dims(cls, z_dims: tuple) -> tuple:
        """
        Validate the z_dims.

        Parameters
        ----------
        z_dims : tuple
            Tuple of z dimensions.

        Returns
        -------
        tuple
            Validated z dimensions.

        Raises
        ------
        ValueError
            If the number of z dimensions is not 4.
        """
        if len(z_dims) < 2:
            raise ValueError(
                f"Number of z dimensions must be at least 2 (got {len(z_dims)})."
            )

        return z_dims

    @model_validator(mode="after")
    def validate_multiscale_count(self: Self) -> Self:
        """
        Validate the multiscale count.

        Returns
        -------
        Self
            The validated model.
        """
<<<<<<< HEAD
        # if self.multiscale_count != 0:
        #     if self.multiscale_count != len(self.z_dims) - 1:
        #         raise ValueError(
        #             f"Multiscale count must be 0 or equal to the number of Z "
        #             f"dims - 1 (got {self.multiscale_count} and {len(self.z_dims)})."
        #         )

        return self
=======
        if self.multiscale_count < 1 or self.multiscale_count > len(self.z_dims) + 1:
            raise ValueError(
                f"Multiscale count must be 1 for LC off or less or equal to the number"
                f" of Z dims + 1 (got {self.multiscale_count} and {len(self.z_dims)})."
            )
        return self

    def set_3D(self, is_3D: bool) -> None:
        """
        Set 3D model by setting the `conv_dims` parameters.

        Parameters
        ----------
        is_3D : bool
            Whether the algorithm is 3D or not.
        """
        if is_3D:
            self.conv_dims = 3
        else:
            self.conv_dims = 2

    def is_3D(self) -> bool:
        """
        Return whether the model is 3D or not.

        Returns
        -------
        bool
            Whether the model is 3D or not.
        """
        return self.conv_dims == 3
>>>>>>> f0fcc89c
<|MERGE_RESOLUTION|>--- conflicted
+++ resolved
@@ -14,16 +14,6 @@
     model_config = ConfigDict(validate_assignment=True, validate_default=True)
 
     architecture: Literal["LVAE"]
-<<<<<<< HEAD
-    algorithm_type: Literal["supervised", "unsupervised"]
-    """Whether the algorithm is supervised or unsupervised.
-    We have: HDN -> unsupervised, μSplit -> supervised, denoiSplit -> supervised,
-    λSplit -> unsupervised."""
-    
-    input_shape: int = Field(default=64, ge=8, le=1024)
-    multiscale_count: int = Field(default=5)  # TODO clarify
-    # 0 - off, len(z_dims) + 1 # TODO can/should be le to z_dims len + 1
-=======
     input_shape: list[int] = Field(default=(64, 64), validate_default=True)
     """Shape of the input patch (C, Z, Y, X) or (C, Y, X) if the data is 2D."""
     encoder_conv_strides: list = Field(default=[2, 2], validate_default=True)
@@ -34,7 +24,6 @@
     # TODO there should be a check for multiscale_count in dataset !!
 
     # 1 - off, len(z_dims) + 1 # TODO Consider starting from 0
->>>>>>> f0fcc89c
     z_dims: list = Field(default=[128, 128, 128, 128])
     output_channels: int = Field(default=1, ge=1)
     encoder_n_filters: int = Field(default=64, ge=8, le=1024)
@@ -47,8 +36,8 @@
         default="ELU",
     )
     predict_logvar: Literal[None, "pixelwise"] = None
+
     analytical_kl: bool = Field(default=False)
-<<<<<<< HEAD
     
     # λSplit parameters
     fluorophores: list[str]
@@ -60,8 +49,6 @@
     num_bins: int = Field(default=32)
     """Number of bins for the spectral data."""
     
-=======
-
     @model_validator(mode="after")
     def validate_conv_strides(self: Self) -> Self:
         """
@@ -144,7 +131,6 @@
                 f"(got {input_shape})."
             )
         return input_shape
->>>>>>> f0fcc89c
 
     @field_validator("encoder_n_filters")
     @classmethod
@@ -243,45 +229,9 @@
         Self
             The validated model.
         """
-<<<<<<< HEAD
-        # if self.multiscale_count != 0:
-        #     if self.multiscale_count != len(self.z_dims) - 1:
-        #         raise ValueError(
-        #             f"Multiscale count must be 0 or equal to the number of Z "
-        #             f"dims - 1 (got {self.multiscale_count} and {len(self.z_dims)})."
-        #         )
-
-        return self
-=======
         if self.multiscale_count < 1 or self.multiscale_count > len(self.z_dims) + 1:
             raise ValueError(
                 f"Multiscale count must be 1 for LC off or less or equal to the number"
                 f" of Z dims + 1 (got {self.multiscale_count} and {len(self.z_dims)})."
             )
-        return self
-
-    def set_3D(self, is_3D: bool) -> None:
-        """
-        Set 3D model by setting the `conv_dims` parameters.
-
-        Parameters
-        ----------
-        is_3D : bool
-            Whether the algorithm is 3D or not.
-        """
-        if is_3D:
-            self.conv_dims = 3
-        else:
-            self.conv_dims = 2
-
-    def is_3D(self) -> bool:
-        """
-        Return whether the model is 3D or not.
-
-        Returns
-        -------
-        bool
-            Whether the model is 3D or not.
-        """
-        return self.conv_dims == 3
->>>>>>> f0fcc89c
+        return self
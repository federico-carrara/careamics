"""Algorithm configuration."""
from typing import Literal, Union

from pydantic import (
    BaseModel,
    ConfigDict,
    Field,
)

<<<<<<< HEAD
=======
from .optimizers import OptimizerModel, LrSchedulerModel
>>>>>>> 693ed895
from .architectures import UNetModel, VAEModel
from .filters import remove_default_optionals
from .torch_optim import LrSchedulerModel, OptimizerModel

#from .noise_models import NoiseModel

class AlgorithmModel(BaseModel):
    """
    Algorithm configuration.

    The minimum algorithm configuration is composed of the following fields:
        - loss:
            Loss to use, currently only supports n2v.
        - model:
            Model to use, currently only supports UNet.

    Attributes
    ----------
    loss : str
        List of losses to use, currently only supports n2v.
    model : Models
        Model to use, currently only supports UNet.
    is_3D : bool
        Whether to use a 3D model or not.
    masking_strategy : MaskingStrategies
        Masking strategy to use, currently only supports default masking.
    masked_pixel_percentage : float
        Percentage of pixels to be masked in each patch.
    roi_size : int
        Size of the region of interest used in the masking scheme.
    model_parameters : ModelParameters
        Model parameters, see ModelParameters for more details.
    """

    # Pydantic class configuration
    model_config = ConfigDict(
        protected_namespaces=(),  # allows to use model_* as a field name
        validate_assignment=True,
    )

    # Mandatory fields
    algorithm: Literal["n2v", "n2v2"]
    loss: Literal["n2v", "mae", "mse"]
    model: Union[VAEModel, UNetModel] = Field(discriminator="architecture")

    optimizer: OptimizerModel
    lr_scheduler: LrSchedulerModel

    # Optional fields, define a default value
    #noise_model: Optional[NoiseModel] = None


    # def get_noise_model(self, noise_model: Dict, info: ValidationInfo) -> Dict:
    #     """
    #     Validate noise model.

    #     Returns
    #     -------
    #     Dict
    #         Validated noise model.
    #     """
    #     # TODO validate noise model
    #     if "noise_model_type" not in info.data:
    #         raise ValueError("Noise model is missing.")

    #     noise_model_type = info.data["noise_model_type"]

    #     # TODO this does not exist
    #     if noise_model is not None:
    #         _ = NoiseModel.get_noise_model(noise_model_type, noise_model)

    #     return noise_model

    # TODO think in terms of validation of Algorithm and entry point in Lightning
    # TODO we might need to do the model validation in the overall configuration
    # @model_validator(mode="after")
    # def algorithm_cross_validation(cls, data: Algorithm) -> Algorithm:
    #     """Validate loss.

    #     Returns
    #     -------
    #     Loss
    #         Validated loss.

    #     Raises
    #     ------
    #     ValueError
    #         If the loss is not supported or inconsistent with the noise model.
    #     """
    #     if data.algorithm_type in [
    #         AlgorithmType.CARE,
    #         AlgorithmType.N2N,
    #     ] and data.loss not in [
    #         Loss.MSE,
    #         Loss.MAE,
    #         Loss.CUSTOM,
    #     ]:
    #         raise ValueError(
    #             f"Algorithm {data.algorithm_type} does not support"
    #             f" {data.loss.upper()} loss. Please refer to the documentation"
    #             # TODO add link to documentation
    #         )

    #     if (
    #         data.algorithm_type in [AlgorithmType.CARE, AlgorithmType.N2N]
    #         and data.noise_model is not None
    #     ):
    #         raise ValueError(
    #             f"Algorithm {data.algorithm_type} isn't compatible with a noise model."
    #         )

    #     if data.algorithm_type in [AlgorithmType.N2V, AlgorithmType.PN2V]:
    #         if data.transforms is None:
    #             raise ValueError(
    #                 f"Algorithm {data.algorithm_type} requires a masking strategy."
    #                 "Please add ManipulateN2V to transforms."
    #             )
    #         else:
    #             if "ManipulateN2V" not in data.transforms:
    #                 raise ValueError(
    #                     f"Algorithm {data.algorithm_type} requires a masking strategy."
    #                     "Please add ManipulateN2V to transforms."
    #                 )
    #     elif "ManipulateN2V" in data.transforms:
    #         raise ValueError(
    #             f"Algorithm {data.algorithm_type} doesn't require a masking strategy."
    #             "Please remove ManipulateN2V from the image or patch_transform."
    #         )
    #     if (
    #         data.loss == Loss.PN2V or data.loss == Loss.HDN
    #     ) and data.noise_model is None:
    #         raise ValueError(f"Loss {data.loss.upper()} requires a noise model.")

    #     if data.loss in [Loss.N2V, Loss.MAE, Loss.MSE] and data.noise_model is not None:
    #         raise ValueError(
    #             f"Loss {data.loss.upper()} does not support a noise model."
    #         )
    #     if data.loss == Loss.N2V and data.algorithm_type != AlgorithmType.N2V:
    #         raise ValueError(
    #             f"Loss {data.loss.upper()} is only supported by "
    #             f"{AlgorithmType.N2V}."
    #         )

    #     return data<|MERGE_RESOLUTION|>--- conflicted
+++ resolved
@@ -7,10 +7,7 @@
     Field,
 )
 
-<<<<<<< HEAD
-=======
 from .optimizers import OptimizerModel, LrSchedulerModel
->>>>>>> 693ed895
 from .architectures import UNetModel, VAEModel
 from .filters import remove_default_optionals
 from .torch_optim import LrSchedulerModel, OptimizerModel

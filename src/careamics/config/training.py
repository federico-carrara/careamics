"""Training configuration."""
from __future__ import annotations

from typing import Dict, List

from pydantic import (
    BaseModel,
    ConfigDict,
    Field,
    field_validator,
)
from .config_filter import remove_default_optionals


class AMP(BaseModel):
    """
    Automatic mixed precision (AMP) parameters.

    See: https://pytorch.org/docs/stable/amp.html.

    Attributes
    ----------
    use : bool, optional
        Whether to use AMP or not, default False.
    init_scale : int, optional
        Initial scale used for loss scaling, default 1024.
    """

    model_config = ConfigDict(
        validate_assignment=True,
    )

    use: bool = False

    init_scale: int = Field(default=1024, ge=512, le=65536)

    @field_validator("init_scale")
    def power_of_two(cls, scale: int) -> int:
        """
        Validate that init_scale is a power of two.

        Parameters
        ----------
        scale : int
            Initial scale used for loss scaling.

        Returns
        -------
        int
            Validated initial scale.

        Raises
        ------
        ValueError
            If the init_scale is not a power of two.
        """
        if not scale & (scale - 1) == 0:
            raise ValueError(f"Init scale must be a power of two (got {scale}).")

        return scale

    def model_dump(
        self, exclude_optionals: bool = True, *args: List, **kwargs: Dict
    ) -> Dict:
        """
        Override model_dump method.

        The purpose is to ensure export smooth import to yaml. It includes:
            - remove entries with None value.
            - remove optional values if they have the default value.

        Parameters
        ----------
        exclude_optionals : bool, optional
            Whether to exclude optional arguments if they are default, by default True.
        *args : List
            Positional arguments, unused.
        **kwargs : Dict
            Keyword arguments, unused.

        Returns
        -------
        dict
            Dictionary containing the model parameters.
        """
        dictionary = super().model_dump(exclude_none=True)

        if exclude_optionals:
            # remove optional arguments if they are default
            defaults = {
                "init_scale": 1024,
            }

            remove_default_optionals(dictionary, defaults)

        return dictionary


class Training(BaseModel):
    """
    Parameters related to the training.

    Mandatory parameters are:
        - num_epochs: number of epochs, greater than 0.
        - patch_size: patch size, 2D or 3D, non-zero and divisible by 2.
        - batch_size: batch size, greater than 0.
        - optimizer: optimizer, see `Optimizer`.
        - lr_scheduler: learning rate scheduler, see `LrScheduler`.
        - augmentation: whether to use data augmentation or not (True or False).

    The other fields are optional:
        - use_wandb: whether to use wandb or not (default True).
        - num_workers: number of workers (default 0).
        - amp: automatic mixed precision parameters (disabled by default).

    Attributes
    ----------
    num_epochs : int
        Number of epochs, greater than 0.
    patch_size : conlist(int, min_length=2, max_length=3)
        Patch size, 2D or 3D, non-zero and divisible by 2.
    batch_size : int
        Batch size, greater than 0.
    optimizer : Optimizer
        Optimizer.
    lr_scheduler : LrScheduler
        Learning rate scheduler.
    augmentation : bool
        Whether to use data augmentation or not.
    use_wandb : bool
        Optional, whether to use wandb or not (default True).
    num_workers : int
        Optional, number of workers (default 0).
    amp : AMP
        Optional, automatic mixed precision parameters (disabled by default).
    """

    # Pydantic class configuration
    model_config = ConfigDict(
        use_enum_values=True,
        validate_assignment=True,
    )

    # Mandatory fields
    num_epochs: int
    batch_size: int

<<<<<<< HEAD
    optimizer: Optimizer
    lr_scheduler: LrScheduler

=======
>>>>>>> 007ee4fa
    # Optional fields
    use_wandb: bool = False
    num_workers: int = Field(default=0, ge=0)
    amp: AMP = AMP()

    @field_validator("num_epochs", "batch_size")
    def greater_than_0(cls, val: int) -> int:
        """
        Validate number of epochs.

        Number of epochs must be greater than 0.

        Parameters
        ----------
        val : int
            Number of epochs.

        Returns
        -------
        int
            Validated number of epochs.

        Raises
        ------
        ValueError
            If the number of epochs is 0.
        """
        if val < 1:
            raise ValueError(f"Number of epochs must be greater than 0 (got {val}).")

        return val


    def model_dump(
        self, exclude_optionals: bool = True, *args: List, **kwargs: Dict
    ) -> Dict:
        """
        Override model_dump method.

        The purpose is to ensure export smooth import to yaml. It includes:
            - remove entries with None value.
            - remove optional values if they have the default value.

        Parameters
        ----------
        exclude_optionals : bool, optional
            Whether to exclude optional arguments if they are default, by default True.
        *args : List
            Positional arguments, unused.
        **kwargs : Dict
            Keyword arguments, unused.

        Returns
        -------
        dict
            Dictionary containing the model parameters.
        """
        dictionary = super().model_dump(exclude_none=True)

        dictionary["optimizer"] = self.optimizer.model_dump(exclude_optionals)
        dictionary["lr_scheduler"] = self.lr_scheduler.model_dump(exclude_optionals)

        if self.amp is not None:
            dictionary["amp"] = self.amp.model_dump(exclude_optionals)

        if exclude_optionals:
            # remove optional arguments if they are default
            defaults = {
                "use_wandb": False,
                "num_workers": 0,
                "amp": AMP().model_dump(),
            }

            remove_default_optionals(dictionary, defaults)

        return dictionary<|MERGE_RESOLUTION|>--- conflicted
+++ resolved
@@ -145,12 +145,6 @@
     num_epochs: int
     batch_size: int
 
-<<<<<<< HEAD
-    optimizer: Optimizer
-    lr_scheduler: LrScheduler
-
-=======
->>>>>>> 007ee4fa
     # Optional fields
     use_wandb: bool = False
     num_workers: int = Field(default=0, ge=0)

"""Computing data statistics."""

from typing import Literal

import numpy as np
from numpy.typing import NDArray


def compute_normalization_stats(
    image: NDArray, 
    strategy: Literal["channel-wise", "global"] = "channel-wise"
) -> tuple[NDArray, NDArray]:
    """
    Compute mean and standard deviation of an array.

    Expected input shape is (S, C, (Z), Y, X). The mean and standard deviation are
    computed per channel.

    Parameters
    ----------
    image : NDArray
        Input array.
    norm_strategy : Literal["channel-wise", "global"]
        Normalization strategy. Default is "channel-wise".

    Returns
    -------
    tuple of (list of floats, list of floats)
        Lists of mean and standard deviation values per channel.
    """
<<<<<<< HEAD
=======
    # TODO: this needs to be fixed a little bit
>>>>>>> 4bbfa790
    if strategy == "channel-wise":
        # Define the list of axes excluding the channel axis
        axes = tuple(np.delete(np.arange(image.ndim), 1))
        stats = (
            np.mean(image, axis=axes), # (C,)
            np.std(image, axis=axes) # (C,)
        )
    elif strategy == "global":
        axes = tuple(np.arange(image.ndim))
        stats = (
            np.asarray(np.mean(image, axis=axes))[None], # (1,) 
            np.asarray(np.std(image, axis=axes))[None] # (1,)
        )
    else:
        raise ValueError(
            (
                f"Unknown normalization strategy: {strategy}."
                "Available ones are 'channel-wise' and 'global'."
            )
        )
<<<<<<< HEAD
    return np.mean(image, axis=axes), np.std(image, axis=axes)
=======
    return stats
>>>>>>> 4bbfa790


def update_iterative_stats(
    count: NDArray, mean: NDArray, m2: NDArray, new_values: NDArray
) -> tuple[NDArray, NDArray, NDArray]:
    """Update the mean and variance of an array iteratively.

    Parameters
    ----------
    count : NDArray
        Number of elements in the array.
    mean : NDArray
        Mean of the array.
    m2 : NDArray
        Variance of the array.
    new_values : NDArray
        New values to add to the mean and variance.

    Returns
    -------
    tuple[NDArray, NDArray, NDArray]
        Updated count, mean, and variance.
    """
    count += np.array([np.prod(channel.shape) for channel in new_values])
    # newvalues - oldMean
    delta = [
        np.subtract(v.flatten(), [m] * len(v.flatten()))
        for v, m in zip(new_values, mean)
    ]

    mean += np.array([np.sum(d / c) for d, c in zip(delta, count)])
    # newvalues - newMeant
    delta2 = [
        np.subtract(v.flatten(), [m] * len(v.flatten()))
        for v, m in zip(new_values, mean)
    ]

    m2 += np.array([np.sum(d * d2) for d, d2 in zip(delta, delta2)])

    return (count, mean, m2)


def finalize_iterative_stats(
    count: NDArray, mean: NDArray, m2: NDArray
) -> tuple[NDArray, NDArray]:
    """Finalize the mean and variance computation.

    Parameters
    ----------
    count : NDArray
        Number of elements in the array.
    mean : NDArray
        Mean of the array.
    m2 : NDArray
        Variance of the array.

    Returns
    -------
    tuple[NDArray, NDArray]
        Final mean and standard deviation.
    """
    std = np.array([np.sqrt(m / c) for m, c in zip(m2, count)])
    if any(c < 2 for c in count):
        return np.full(mean.shape, np.nan), np.full(std.shape, np.nan)
    else:
        return mean, std


class WelfordStatistics:
    """Compute Welford statistics iteratively.

    The Welford algorithm is used to compute the mean and variance of an array
    iteratively. Based on the implementation from:
    https://en.wikipedia.org/wiki/Algorithms_for_calculating_variance#Welford's_online_algorithm
    """

    def update(self, array: NDArray, sample_idx: int) -> None:
        """Update the Welford statistics.

        Parameters
        ----------
        array : NDArray
            Input array.
        sample_idx : int
            Current sample number.
        """
        self.sample_idx = sample_idx
        sample_channels = np.array(np.split(array, array.shape[1], axis=1))

        # Initialize the statistics
        if self.sample_idx == 0:
            # Compute the mean and standard deviation
            self.mean, _ = compute_normalization_stats(array)
            # Initialize the count and m2 with zero-valued arrays of shape (C,)
            self.count, self.mean, self.m2 = update_iterative_stats(
                count=np.zeros(array.shape[1]),
                mean=self.mean,
                m2=np.zeros(array.shape[1]),
                new_values=sample_channels,
            )
        else:
            # Update the statistics
            self.count, self.mean, self.m2 = update_iterative_stats(
                count=self.count, mean=self.mean, m2=self.m2, new_values=sample_channels
            )

        self.sample_idx += 1

    def finalize(self) -> tuple[NDArray, NDArray]:
        """Finalize the Welford statistics.

        Returns
        -------
        tuple or numpy arrays
            Final mean and standard deviation.
        """
        return finalize_iterative_stats(self.count, self.mean, self.m2)


# from multiprocessing import Value
# from typing import tuple

# import numpy as np


# class RunningStats:
#     """Calculates running mean and std."""

#     def __init__(self) -> None:
#         self.reset()

#     def reset(self) -> None:
#         """Reset the running stats."""
#         self.avg_mean = Value("d", 0)
#         self.avg_std = Value("d", 0)
#         self.m2 = Value("d", 0)
#         self.count = Value("i", 0)

#     def init(self, mean: float, std: float) -> None:
#         """Initialize running stats."""
#         with self.avg_mean.get_lock():
#             self.avg_mean.value += mean
#         with self.avg_std.get_lock():
#             self.avg_std.value = std

#     def compute_std(self) -> tuple[float, float]:
#         """Compute std."""
#         if self.count.value >= 2:
#             self.avg_std.value = np.sqrt(self.m2.value / self.count.value)

#     def update(self, value: float) -> None:
#         """Update running stats."""
#         with self.count.get_lock():
#             self.count.value += 1
#         delta = value - self.avg_mean.value
#         with self.avg_mean.get_lock():
#             self.avg_mean.value += delta / self.count.value
#         delta2 = value - self.avg_mean.value
#         with self.m2.get_lock():
#             self.m2.value += delta * delta2<|MERGE_RESOLUTION|>--- conflicted
+++ resolved
@@ -28,10 +28,7 @@
     tuple of (list of floats, list of floats)
         Lists of mean and standard deviation values per channel.
     """
-<<<<<<< HEAD
-=======
     # TODO: this needs to be fixed a little bit
->>>>>>> 4bbfa790
     if strategy == "channel-wise":
         # Define the list of axes excluding the channel axis
         axes = tuple(np.delete(np.arange(image.ndim), 1))
@@ -52,11 +49,7 @@
                 "Available ones are 'channel-wise' and 'global'."
             )
         )
-<<<<<<< HEAD
-    return np.mean(image, axis=axes), np.std(image, axis=axes)
-=======
     return stats
->>>>>>> 4bbfa790
 
 
 def update_iterative_stats(

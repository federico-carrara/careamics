"""Methods for Loss Computation."""

from __future__ import annotations

from typing import TYPE_CHECKING, Any, Literal, Optional, Union

import numpy as np
import torch

from careamics.losses.lvae.loss_utils import free_bits_kl, get_kl_weight
from careamics.models.lvae.likelihoods import (
    GaussianLikelihood,
    LikelihoodModule,
    NoiseModelLikelihood,
)

if TYPE_CHECKING:
    from careamics.config import LVAELossConfig

Likelihood = Union[LikelihoodModule, GaussianLikelihood, NoiseModelLikelihood]


def get_reconstruction_loss(
    reconstruction: torch.Tensor,
    target: torch.Tensor,
    likelihood_obj: Likelihood,
) -> dict[str, torch.Tensor]:
    """Compute the reconstruction loss (negative log-likelihood).

    Parameters
    ----------
    reconstruction: torch.Tensor
        The output of the LVAE decoder. Shape is (B, C, [Z], Y, X), where C is the
        number of output channels (e.g., 1 in HDN, >1 in muSplit/denoiSplit).
    target: torch.Tensor
        The target image used to compute the reconstruction loss. Shape is
        (B, C, [Z], Y, X), where C is the number of output channels
        (e.g., 1 in HDN, >1 in muSplit/denoiSplit).
    likelihood_obj: Likelihood
        The likelihood object used to compute the reconstruction loss.

    Returns
    -------
    torch.Tensor
        The recontruction loss (negative log-likelihood).
    """
    # Compute Log likelihood
    ll, _ = likelihood_obj(reconstruction, target)  # shape: (B, C, [Z], Y, X)
    return -1 * ll.mean()


def _reconstruction_loss_musplit_denoisplit(
    predictions: Union[torch.Tensor, tuple[torch.Tensor, torch.Tensor]],
    targets: torch.Tensor,
    nm_likelihood: NoiseModelLikelihood,
    gaussian_likelihood: GaussianLikelihood,
    nm_weight: float,
    gaussian_weight: float,
) -> torch.Tensor:
    """Compute the reconstruction loss for muSplit-denoiSplit loss.

    The resulting loss is a weighted mean of the noise model likelihood and the
    Gaussian likelihood.

    Parameters
    ----------
    predictions : torch.Tensor
        The output of the LVAE decoder. Shape is (B, C, [Z], Y, X), or
        (B, 2*C, [Z], Y, X), where C is the number of output channels,
        and the factor of 2 is for the case of predicted log-variance.
    targets : torch.Tensor
        The target image used to compute the reconstruction loss. Shape is
        (B, C, [Z], Y, X), where C is the number of output channels
        (e.g., 1 in HDN, >1 in muSplit/denoiSplit).
    nm_likelihood : NoiseModelLikelihood
        A `NoiseModelLikelihood` object used to compute the noise model likelihood.
    gaussian_likelihood : GaussianLikelihood
        A `GaussianLikelihood` object used to compute the Gaussian likelihood.
    nm_weight : float
        The weight for the noise model likelihood.
    gaussian_weight : float
        The weight for the Gaussian likelihood.

    Returns
    -------
    recons_loss : torch.Tensor
        The reconstruction loss. Shape is (1, ).
    """
    if predictions.shape[1] == 2 * targets.shape[1]:
        # predictions contain both mean and log-variance
        pred_mean, _ = predictions.chunk(2, dim=1)
    else:
        pred_mean = predictions
<<<<<<< HEAD

    recons_loss_nm = get_reconstruction_loss(
        reconstruction=pred_mean, target=targets, likelihood_obj=nm_likelihood
    )
    recons_loss_gm = get_reconstruction_loss(
        reconstruction=predictions,
        target=targets,
        likelihood_obj=gaussian_likelihood,
    )
=======

    recons_loss_nm = get_reconstruction_loss(
        reconstruction=pred_mean, target=targets, likelihood_obj=nm_likelihood
    )

    recons_loss_gm = get_reconstruction_loss(
        reconstruction=predictions,
        target=targets,
        likelihood_obj=gaussian_likelihood,
    )

>>>>>>> f0fcc89c
    recons_loss = nm_weight * recons_loss_nm + gaussian_weight * recons_loss_gm
    return recons_loss


def get_kl_divergence_loss(
<<<<<<< HEAD
=======
    kl_type: Literal["kl", "kl_restricted"],
>>>>>>> f0fcc89c
    topdown_data: dict[str, torch.Tensor],
    rescaling: Literal["latent_dim", "image_dim"],
    aggregation: Literal["mean", "sum"],
    free_bits_coeff: float,
    img_shape: Optional[tuple[int]] = None,
) -> torch.Tensor:
    """Compute the KL divergence loss.

    NOTE: Description of `rescaling` methods:
    - If "latent_dim", the KL-loss values are rescaled w.r.t. the latent space
    dimensions (spatial + number of channels, i.e., (C, [Z], Y, X)). In this way they
    have the same magnitude across layers.
    - If "image_dim", the KL-loss values are rescaled w.r.t. the input image spatial
    dimensions. In this way, the lower layers have a larger KL-loss value compared to
    the higher layers, since the latent space and hence the KL tensor has more entries.
    Specifically, at hierarchy `i`, the total KL loss is larger by a factor (128/i**2).

    NOTE: the type of `aggregation` determines the magnitude of the KL-loss. Clearly,
    "sum" aggregation results in a larger KL-loss value compared to "mean" by a factor
    of `n_layers`.

    NOTE: recall that sample-wise KL is obtained by summing over all dimensions,
    including Z. Also recall that in current 3D implementation of LVAE, no downsampling
    is done on Z. Therefore, to avoid emphasizing KL loss too much, we divide it
    by the Z dimension of input image in every case.

    Parameters
    ----------
<<<<<<< HEAD
=======
    kl_type : Literal["kl", "kl_restricted"]
        The type of KL divergence loss to compute.
>>>>>>> f0fcc89c
    topdown_data : dict[str, torch.Tensor]
        A dictionary containing information computed for each layer during the top-down
        pass. The dictionary must include the following keys:
        - "kl": The KL-loss values for each layer. Shape of each tensor is (B,).
        - "z": The sampled latents for each layer. Shape of each tensor is
        (B, layers, `z_dims[i]`, H, W).
    rescaling : Literal["latent_dim", "image_dim"]
        The rescaling method used for the KL-loss values. If "latent_dim", the KL-loss
        values are rescaled w.r.t. the latent space dimensions (spatial + number of
        channels, i.e., (C, [Z], Y, X)). If "image_dim", the KL-loss values are
        rescaled w.r.t. the input image spatial dimensions.
    aggregation : Literal["mean", "sum"]
        The aggregation method used to combine the KL-loss values across layers. If
        "mean", the KL-loss values are averaged across layers. If "sum", the KL-loss
        values are summed across layers.
    free_bits_coeff : float
        The free bits coefficient used for the KL-loss computation.
    img_shape : Optional[tuple[int]]
        The shape of the input image to the LVAE model. Shape is ([Z], Y, X).

    Returns
    -------
    kl_loss : torch.Tensor
        The KL divergence loss. Shape is (1, ).
    """
    kl = torch.cat(
<<<<<<< HEAD
        [kl_layer.unsqueeze(1) for kl_layer in topdown_data["kl"]],
        dim=1,
    )  # shape: (B, n_layers)

=======
        [kl_layer.unsqueeze(1) for kl_layer in topdown_data[kl_type]],
        dim=1,
    )  # shape: (B, n_layers)

    # Apply free bits (& batch average)
    kl = free_bits_kl(kl, free_bits_coeff)  # shape: (n_layers,)

>>>>>>> f0fcc89c
    # In 3D case, rescale by Z dim
    # TODO If we have downsampling in Z dimension, then this needs to change.
    if len(img_shape) == 3:
        kl = kl / img_shape[0]
<<<<<<< HEAD

    # Rescaling
    if rescaling == "latent_dim":
        for i in range(kl.shape[1]):
            latent_dim = topdown_data["z"][i].shape[1:]
            norm_factor = np.prod(latent_dim)
            kl[:, i] = kl[:, i] / norm_factor
    elif rescaling == "image_dim":
        kl = kl / np.prod(img_shape[-2:])

    # Apply free bits
    kl_loss = free_bits_kl(kl, free_bits_coeff)  # shape: (n_layers,)

    # Aggregation
    if aggregation == "mean":
        kl_loss = kl_loss.mean()  # shape: (1,)
    elif aggregation == "sum":
        kl_loss = kl_loss.sum()  # shape: (1,)

    return kl_loss
=======
>>>>>>> f0fcc89c

    # Rescaling
    if rescaling == "latent_dim":
        for i in range(len(kl)):
            latent_dim = topdown_data["z"][i].shape[1:]
            norm_factor = np.prod(latent_dim)
            kl[i] = kl[i] / norm_factor
    elif rescaling == "image_dim":
        kl = kl / np.prod(img_shape[-2:])

<<<<<<< HEAD
def _get_kl_divergence_loss_musplit(
    topdown_data: dict[str, torch.Tensor],
    img_shape: tuple[int],
=======
    # Aggregation
    if aggregation == "mean":
        kl = kl.mean()  # shape: (1,)
    elif aggregation == "sum":
        kl = kl.sum()  # shape: (1,)

    return kl


def _get_kl_divergence_loss_musplit(
    topdown_data: dict[str, torch.Tensor],
    img_shape: tuple[int],
    kl_type: Literal["kl", "kl_restricted"],
>>>>>>> f0fcc89c
) -> torch.Tensor:
    """Compute the KL divergence loss for muSplit.

    Parameters
    ----------
    topdown_data : dict[str, torch.Tensor]
        A dictionary containing information computed for each layer during the top-down
        pass. The dictionary must include the following keys:
        - "kl": The KL-loss values for each layer. Shape of each tensor is (B,).
        - "z": The sampled latents for each layer. Shape of each tensor is
        (B, layers, `z_dims[i]`, H, W).
    img_shape : tuple[int]
        The shape of the input image to the LVAE model. Shape is ([Z], Y, X).
<<<<<<< HEAD
=======
    kl_type : Literal["kl", "kl_restricted"]
        The type of KL divergence loss to compute.
>>>>>>> f0fcc89c

    Returns
    -------
    kl_loss : torch.Tensor
        The KL divergence loss for the muSplit case. Shape is (1, ).
    """
    return get_kl_divergence_loss(
<<<<<<< HEAD
=======
        kl_type="kl",  # TODO: hardcoded, deal in future PR
>>>>>>> f0fcc89c
        topdown_data=topdown_data,
        rescaling="latent_dim",
        aggregation="mean",
        free_bits_coeff=0.0,
        img_shape=img_shape,
    )


def _get_kl_divergence_loss_denoisplit(
    topdown_data: dict[str, torch.Tensor],
    img_shape: tuple[int],
<<<<<<< HEAD
=======
    kl_type: Literal["kl", "kl_restricted"],
>>>>>>> f0fcc89c
) -> torch.Tensor:
    """Compute the KL divergence loss for denoiSplit.

    Parameters
    ----------
    topdown_data : dict[str, torch.Tensor]
        A dictionary containing information computed for each layer during the top-down
        pass. The dictionary must include the following keys:
        - "kl": The KL-loss values for each layer. Shape of each tensor is (B,).
        - "z": The sampled latents for each layer. Shape of each tensor is
        (B, layers, `z_dims[i]`, H, W).
    img_shape : tuple[int]
        The shape of the input image to the LVAE model. Shape is ([Z], Y, X).
<<<<<<< HEAD
=======
    kl_type : Literal["kl", "kl_restricted"]
        The type of KL divergence loss to compute.
>>>>>>> f0fcc89c

    Returns
    -------
    kl_loss : torch.Tensor
        The KL divergence loss for the denoiSplit case. Shape is (1, ).
    """
    return get_kl_divergence_loss(
<<<<<<< HEAD
=======
        kl_type=kl_type,
>>>>>>> f0fcc89c
        topdown_data=topdown_data,
        rescaling="image_dim",
        aggregation="sum",
        free_bits_coeff=1.0,
        img_shape=img_shape,
    )


# TODO: @melisande-c suggested to refactor this as a class (see PR #208)
# - loss computation happens by calling the `__call__` method
# - `__init__` method initializes the loss parameters now contained in
# the `LVAELossParameters` class
# NOTE: same for the other loss functions
def musplit_loss(
    model_outputs: tuple[torch.Tensor, dict[str, Any]],
    targets: torch.Tensor,
    config: LVAELossConfig,
    gaussian_likelihood: Optional[GaussianLikelihood],
    noise_model_likelihood: Optional[NoiseModelLikelihood] = None,  # TODO: ugly
) -> Optional[dict[str, torch.Tensor]]:
    """Loss function for muSplit.

    Parameters
    ----------
    model_outputs : tuple[torch.Tensor, dict[str, Any]]
        Tuple containing the model predictions (shape is (B, `target_ch`, [Z], Y, X))
        and the top-down layer data (e.g., sampled latents, KL-loss values, etc.).
    targets : torch.Tensor
        The target image used to compute the reconstruction loss. Shape is
        (B, `target_ch`, [Z], Y, X).
    config : LVAELossConfig
        The config for loss function (e.g., KL hyperparameters, likelihood module,
        noise model, etc.).
    gaussian_likelihood : GaussianLikelihood
        The Gaussian likelihood object.
    noise_model_likelihood : Optional[NoiseModelLikelihood]
        The noise model likelihood object. Not used here.

    Returns
    -------
    output : Optional[dict[str, torch.Tensor]]
        A dictionary containing the overall loss `["loss"]`, the reconstruction loss
        `["reconstruction_loss"]`, and the KL divergence loss `["kl_loss"]`.
    """
    assert gaussian_likelihood is not None

<<<<<<< HEAD
    predictions, _, td_data = model_outputs
=======
    predictions, td_data = model_outputs
>>>>>>> f0fcc89c

    # Reconstruction loss computation
    recons_loss = config.reconstruction_weight * get_reconstruction_loss(
        reconstruction=predictions,
        target=targets,
        likelihood_obj=gaussian_likelihood,
    )
    if torch.isnan(recons_loss).any():
        recons_loss = 0.0

    # KL loss computation
    kl_weight = get_kl_weight(
        config.kl_params.annealing,
        config.kl_params.start,
        config.kl_params.annealtime,
        config.kl_weight,
        config.kl_params.current_epoch,
    )
<<<<<<< HEAD
    kl_loss = kl_weight * _get_kl_divergence_loss_musplit(
        topdown_data=td_data, img_shape=targets.shape[2:]
=======
    kl_loss = (
        _get_kl_divergence_loss_musplit(
            topdown_data=td_data,
            img_shape=targets.shape[2:],
            kl_type=config.kl_params.loss_type,
        )
        * kl_weight
>>>>>>> f0fcc89c
    )

    net_loss = recons_loss + kl_loss
    output = {
        "loss": net_loss,
        "reconstruction_loss": (
            recons_loss.detach()
            if isinstance(recons_loss, torch.Tensor)
            else recons_loss
        ),
        "kl_loss": kl_loss.detach(),
    }
    # https://github.com/openai/vdvae/blob/main/train.py#L26
    if torch.isnan(net_loss).any():
        return None

    return output


def denoisplit_loss(
    model_outputs: tuple[torch.Tensor, dict[str, Any]],
    targets: torch.Tensor,
    config: LVAELossConfig,
    gaussian_likelihood: Optional[GaussianLikelihood] = None,
    noise_model_likelihood: Optional[NoiseModelLikelihood] = None,
) -> Optional[dict[str, torch.Tensor]]:
    """Loss function for DenoiSplit.

    Parameters
    ----------
    model_outputs : tuple[torch.Tensor, dict[str, Any]]
        Tuple containing the model predictions (shape is (B, `target_ch`, [Z], Y, X))
        and the top-down layer data (e.g., sampled latents, KL-loss values, etc.).
    targets : torch.Tensor
        The target image used to compute the reconstruction loss. Shape is
        (B, `target_ch`, [Z], Y, X).
    config : LVAELossConfig
        The config for loss function containing all loss hyperparameters.
    gaussian_likelihood : GaussianLikelihood
        The Gaussian likelihood object.
    noise_model_likelihood : NoiseModelLikelihood
        The noise model likelihood object.

    Returns
    -------
    output : Optional[dict[str, torch.Tensor]]
        A dictionary containing the overall loss `["loss"]`, the reconstruction loss
        `["reconstruction_loss"]`, and the KL divergence loss `["kl_loss"]`.
    """
    assert noise_model_likelihood is not None

<<<<<<< HEAD
    predictions, _, td_data = model_outputs
=======
    predictions, td_data = model_outputs
>>>>>>> f0fcc89c

    # Reconstruction loss computation
    recons_loss = config.reconstruction_weight * get_reconstruction_loss(
        reconstruction=predictions,
        target=targets,
        likelihood_obj=noise_model_likelihood,
    )
    if torch.isnan(recons_loss).any():
        recons_loss = 0.0

    # KL loss computation
    kl_weight = get_kl_weight(
        config.kl_params.annealing,
        config.kl_params.start,
        config.kl_params.annealtime,
        config.kl_weight,
        config.kl_params.current_epoch,
    )
<<<<<<< HEAD
    kl_loss = kl_weight * _get_kl_divergence_loss_denoisplit(
        topdown_data=td_data, img_shape=targets.shape[2:]
=======
    kl_loss = (
        _get_kl_divergence_loss_denoisplit(
            topdown_data=td_data,
            img_shape=targets.shape[2:],
            kl_type=config.kl_params.loss_type,
        )
        * kl_weight
>>>>>>> f0fcc89c
    )

    net_loss = recons_loss + kl_loss
    output = {
        "loss": net_loss,
        "reconstruction_loss": (
            recons_loss.detach()
            if isinstance(recons_loss, torch.Tensor)
            else recons_loss
        ),
        "kl_loss": kl_loss.detach(),
    }
    # https://github.com/openai/vdvae/blob/main/train.py#L26
    if torch.isnan(net_loss).any():
        return None

    return output


def denoisplit_musplit_loss(
    model_outputs: tuple[torch.Tensor, dict[str, Any]],
    targets: torch.Tensor,
    config: LVAELossConfig,
    gaussian_likelihood: GaussianLikelihood,
    noise_model_likelihood: NoiseModelLikelihood,
) -> Optional[dict[str, torch.Tensor]]:
    """Loss function for DenoiSplit.

    Parameters
    ----------
    model_outputs : tuple[torch.Tensor, dict[str, Any]]
        Tuple containing the model predictions (shape is (B, `target_ch`, [Z], Y, X))
        and the top-down layer data (e.g., sampled latents, KL-loss values, etc.).
    targets : torch.Tensor
        The target image used to compute the reconstruction loss. Shape is
        (B, `target_ch`, [Z], Y, X).
    config : LVAELossConfig
        The config for loss function containing all loss hyperparameters.
    gaussian_likelihood : GaussianLikelihood
        The Gaussian likelihood object.
    noise_model_likelihood : NoiseModelLikelihood
        The noise model likelihood object.

    Returns
    -------
    output : Optional[dict[str, torch.Tensor]]
        A dictionary containing the overall loss `["loss"]`, the reconstruction loss
        `["reconstruction_loss"]`, and the KL divergence loss `["kl_loss"]`.
    """
    predictions, _, td_data = model_outputs

    # Reconstruction loss computation
    recons_loss = _reconstruction_loss_musplit_denoisplit(
        predictions=predictions,
        targets=targets,
        nm_likelihood=noise_model_likelihood,
        gaussian_likelihood=gaussian_likelihood,
        nm_weight=config.denoisplit_weight,
        gaussian_weight=config.musplit_weight,
    )
    if torch.isnan(recons_loss).any():
        recons_loss = 0.0

    # KL loss computation
    # NOTE: 'kl' key stands for the 'kl_samplewise' key in the TopDownLayer class.
    # The different naming comes from `top_down_pass()` method in the LadderVAE.
    denoisplit_kl = _get_kl_divergence_loss_denoisplit(
        topdown_data=td_data,
        img_shape=targets.shape[2:],
<<<<<<< HEAD
=======
        kl_type=config.kl_params.loss_type,
>>>>>>> f0fcc89c
    )
    musplit_kl = _get_kl_divergence_loss_musplit(
        topdown_data=td_data,
        img_shape=targets.shape[2:],
<<<<<<< HEAD
=======
        kl_type=config.kl_params.loss_type,
>>>>>>> f0fcc89c
    )
    kl_loss = (
        config.denoisplit_weight * denoisplit_kl + config.musplit_weight * musplit_kl
    )
    # TODO `kl_weight` is hardcoded (???)
    kl_loss = config.kl_weight * kl_loss
<<<<<<< HEAD

    net_loss = recons_loss + kl_loss
    output = {
        "loss": net_loss,
        "reconstruction_loss": (
            recons_loss.detach()
            if isinstance(recons_loss, torch.Tensor)
            else recons_loss
        ),
        "kl_loss": kl_loss.detach(),
    }
    # https://github.com/openai/vdvae/blob/main/train.py#L26
    if torch.isnan(net_loss).any():
        return None

    return output


def lambdasplit_loss(
    model_outputs: tuple[torch.Tensor, dict[str, Any]],
    targets: torch.Tensor,
    config: LVAELossConfig,
    gaussian_likelihood: GaussianLikelihood,
    noise_model_likelihood: Optional[NoiseModelLikelihood] = None,
) -> Optional[dict[str, torch.Tensor]]:
    """Loss function for muSplit.

    Parameters
    ----------
    model_outputs : tuple[torch.Tensor, dict[str, Any]]
        Tuple containing the model predictions (shape is (B, F, [Z], Y, X))
        and the top-down layer data (e.g., sampled latents, KL-loss values, etc.).
        F is the number of fluorophores to unmix.
    targets : torch.Tensor
        The target image used to compute the reconstruction loss. Shape is
        (B, F, [Z], Y, X).
    config : LVAELossConfig
        The config for loss function containing all loss hyperparameters.
    gaussian_likelihood : GaussianLikelihood
        The Gaussian likelihood object.
    noise_model_likelihood : NoiseModelLikelihood
        The noise model likelihood object.

    Returns
    -------
    output : Optional[dict[str, torch.Tensor]]
        A dictionary containing the overall loss `["loss"]`, the reconstruction loss
        `["reconstruction_loss"]`, and the KL divergence loss `["kl_loss"]`.
    """
    predictions, _, td_data = model_outputs

    # Reconstruction loss computation
    recons_loss = config.reconstruction_weight * get_reconstruction_loss(
        reconstruction=predictions,
        target=targets,
        likelihood_obj=gaussian_likelihood,
    )
    if torch.isnan(recons_loss).any():
        recons_loss = 0.0

    # KL loss computation
    kl_weight = get_kl_weight(
        config.kl_params.annealing,
        config.kl_params.start,
        config.kl_params.annealtime,
        config.kl_weight,
        config.kl_params.current_epoch,
    )
    kl_loss = get_kl_divergence_loss(
        topdown_data=td_data, 
        rescaling=config.kl_params.rescaling,
        aggregation=config.kl_params.aggregation,
        free_bits_coeff=config.kl_params.free_bits_coeff,
        img_shape=targets.shape[2:]
    ) * kl_weight
=======
>>>>>>> f0fcc89c

    net_loss = recons_loss + kl_loss
    output = {
        "loss": net_loss,
        "reconstruction_loss": (
            recons_loss.detach()
            if isinstance(recons_loss, torch.Tensor)
            else recons_loss
        ),
        "kl_loss": kl_loss.detach(),
    }
    # https://github.com/openai/vdvae/blob/main/train.py#L26
    if torch.isnan(net_loss).any():
        return None

    return output<|MERGE_RESOLUTION|>--- conflicted
+++ resolved
@@ -91,38 +91,23 @@
         pred_mean, _ = predictions.chunk(2, dim=1)
     else:
         pred_mean = predictions
-<<<<<<< HEAD
 
     recons_loss_nm = get_reconstruction_loss(
         reconstruction=pred_mean, target=targets, likelihood_obj=nm_likelihood
     )
+
     recons_loss_gm = get_reconstruction_loss(
         reconstruction=predictions,
         target=targets,
         likelihood_obj=gaussian_likelihood,
     )
-=======
-
-    recons_loss_nm = get_reconstruction_loss(
-        reconstruction=pred_mean, target=targets, likelihood_obj=nm_likelihood
-    )
-
-    recons_loss_gm = get_reconstruction_loss(
-        reconstruction=predictions,
-        target=targets,
-        likelihood_obj=gaussian_likelihood,
-    )
-
->>>>>>> f0fcc89c
+
     recons_loss = nm_weight * recons_loss_nm + gaussian_weight * recons_loss_gm
     return recons_loss
 
 
 def get_kl_divergence_loss(
-<<<<<<< HEAD
-=======
     kl_type: Literal["kl", "kl_restricted"],
->>>>>>> f0fcc89c
     topdown_data: dict[str, torch.Tensor],
     rescaling: Literal["latent_dim", "image_dim"],
     aggregation: Literal["mean", "sum"],
@@ -151,11 +136,8 @@
 
     Parameters
     ----------
-<<<<<<< HEAD
-=======
     kl_type : Literal["kl", "kl_restricted"]
         The type of KL divergence loss to compute.
->>>>>>> f0fcc89c
     topdown_data : dict[str, torch.Tensor]
         A dictionary containing information computed for each layer during the top-down
         pass. The dictionary must include the following keys:
@@ -182,12 +164,6 @@
         The KL divergence loss. Shape is (1, ).
     """
     kl = torch.cat(
-<<<<<<< HEAD
-        [kl_layer.unsqueeze(1) for kl_layer in topdown_data["kl"]],
-        dim=1,
-    )  # shape: (B, n_layers)
-
-=======
         [kl_layer.unsqueeze(1) for kl_layer in topdown_data[kl_type]],
         dim=1,
     )  # shape: (B, n_layers)
@@ -195,34 +171,10 @@
     # Apply free bits (& batch average)
     kl = free_bits_kl(kl, free_bits_coeff)  # shape: (n_layers,)
 
->>>>>>> f0fcc89c
     # In 3D case, rescale by Z dim
     # TODO If we have downsampling in Z dimension, then this needs to change.
     if len(img_shape) == 3:
         kl = kl / img_shape[0]
-<<<<<<< HEAD
-
-    # Rescaling
-    if rescaling == "latent_dim":
-        for i in range(kl.shape[1]):
-            latent_dim = topdown_data["z"][i].shape[1:]
-            norm_factor = np.prod(latent_dim)
-            kl[:, i] = kl[:, i] / norm_factor
-    elif rescaling == "image_dim":
-        kl = kl / np.prod(img_shape[-2:])
-
-    # Apply free bits
-    kl_loss = free_bits_kl(kl, free_bits_coeff)  # shape: (n_layers,)
-
-    # Aggregation
-    if aggregation == "mean":
-        kl_loss = kl_loss.mean()  # shape: (1,)
-    elif aggregation == "sum":
-        kl_loss = kl_loss.sum()  # shape: (1,)
-
-    return kl_loss
-=======
->>>>>>> f0fcc89c
 
     # Rescaling
     if rescaling == "latent_dim":
@@ -233,11 +185,6 @@
     elif rescaling == "image_dim":
         kl = kl / np.prod(img_shape[-2:])
 
-<<<<<<< HEAD
-def _get_kl_divergence_loss_musplit(
-    topdown_data: dict[str, torch.Tensor],
-    img_shape: tuple[int],
-=======
     # Aggregation
     if aggregation == "mean":
         kl = kl.mean()  # shape: (1,)
@@ -251,9 +198,26 @@
     topdown_data: dict[str, torch.Tensor],
     img_shape: tuple[int],
     kl_type: Literal["kl", "kl_restricted"],
->>>>>>> f0fcc89c
 ) -> torch.Tensor:
-    """Compute the KL divergence loss for muSplit.
+    """Compute the KL divergence loss.
+
+    NOTE: Description of `rescaling` methods:
+    - If "latent_dim", the KL-loss values are rescaled w.r.t. the latent space
+    dimensions (spatial + number of channels, i.e., (C, [Z], Y, X)). In this way they
+    have the same magnitude across layers.
+    - If "image_dim", the KL-loss values are rescaled w.r.t. the input image spatial
+    dimensions. In this way, the lower layers have a larger KL-loss value compared to
+    the higher layers, since the latent space and hence the KL tensor has more entries.
+    Specifically, at hierarchy `i`, the total KL loss is larger by a factor (128/i**2).
+
+    NOTE: the type of `aggregation` determines the magnitude of the KL-loss. Clearly,
+    "sum" aggregation results in a larger KL-loss value compared to "mean" by a factor
+    of `n_layers`.
+
+    NOTE: recall that sample-wise KL is obtained by summing over all dimensions,
+    including Z. Also recall that in current 3D implementation of LVAE, no downsampling
+    is done on Z. Therefore, to avoid emphasizing KL loss too much, we divide it
+    by the Z dimension of input image in every case.
 
     Parameters
     ----------
@@ -265,11 +229,8 @@
         (B, layers, `z_dims[i]`, H, W).
     img_shape : tuple[int]
         The shape of the input image to the LVAE model. Shape is ([Z], Y, X).
-<<<<<<< HEAD
-=======
     kl_type : Literal["kl", "kl_restricted"]
         The type of KL divergence loss to compute.
->>>>>>> f0fcc89c
 
     Returns
     -------
@@ -277,10 +238,7 @@
         The KL divergence loss for the muSplit case. Shape is (1, ).
     """
     return get_kl_divergence_loss(
-<<<<<<< HEAD
-=======
         kl_type="kl",  # TODO: hardcoded, deal in future PR
->>>>>>> f0fcc89c
         topdown_data=topdown_data,
         rescaling="latent_dim",
         aggregation="mean",
@@ -292,10 +250,7 @@
 def _get_kl_divergence_loss_denoisplit(
     topdown_data: dict[str, torch.Tensor],
     img_shape: tuple[int],
-<<<<<<< HEAD
-=======
     kl_type: Literal["kl", "kl_restricted"],
->>>>>>> f0fcc89c
 ) -> torch.Tensor:
     """Compute the KL divergence loss for denoiSplit.
 
@@ -309,11 +264,8 @@
         (B, layers, `z_dims[i]`, H, W).
     img_shape : tuple[int]
         The shape of the input image to the LVAE model. Shape is ([Z], Y, X).
-<<<<<<< HEAD
-=======
     kl_type : Literal["kl", "kl_restricted"]
         The type of KL divergence loss to compute.
->>>>>>> f0fcc89c
 
     Returns
     -------
@@ -321,10 +273,7 @@
         The KL divergence loss for the denoiSplit case. Shape is (1, ).
     """
     return get_kl_divergence_loss(
-<<<<<<< HEAD
-=======
         kl_type=kl_type,
->>>>>>> f0fcc89c
         topdown_data=topdown_data,
         rescaling="image_dim",
         aggregation="sum",
@@ -371,11 +320,7 @@
     """
     assert gaussian_likelihood is not None
 
-<<<<<<< HEAD
     predictions, _, td_data = model_outputs
-=======
-    predictions, td_data = model_outputs
->>>>>>> f0fcc89c
 
     # Reconstruction loss computation
     recons_loss = config.reconstruction_weight * get_reconstruction_loss(
@@ -394,10 +339,6 @@
         config.kl_weight,
         config.kl_params.current_epoch,
     )
-<<<<<<< HEAD
-    kl_loss = kl_weight * _get_kl_divergence_loss_musplit(
-        topdown_data=td_data, img_shape=targets.shape[2:]
-=======
     kl_loss = (
         _get_kl_divergence_loss_musplit(
             topdown_data=td_data,
@@ -405,7 +346,6 @@
             kl_type=config.kl_params.loss_type,
         )
         * kl_weight
->>>>>>> f0fcc89c
     )
 
     net_loss = recons_loss + kl_loss
@@ -457,11 +397,7 @@
     """
     assert noise_model_likelihood is not None
 
-<<<<<<< HEAD
     predictions, _, td_data = model_outputs
-=======
-    predictions, td_data = model_outputs
->>>>>>> f0fcc89c
 
     # Reconstruction loss computation
     recons_loss = config.reconstruction_weight * get_reconstruction_loss(
@@ -480,10 +416,6 @@
         config.kl_weight,
         config.kl_params.current_epoch,
     )
-<<<<<<< HEAD
-    kl_loss = kl_weight * _get_kl_divergence_loss_denoisplit(
-        topdown_data=td_data, img_shape=targets.shape[2:]
-=======
     kl_loss = (
         _get_kl_divergence_loss_denoisplit(
             topdown_data=td_data,
@@ -491,7 +423,6 @@
             kl_type=config.kl_params.loss_type,
         )
         * kl_weight
->>>>>>> f0fcc89c
     )
 
     net_loss = recons_loss + kl_loss
@@ -561,25 +492,18 @@
     denoisplit_kl = _get_kl_divergence_loss_denoisplit(
         topdown_data=td_data,
         img_shape=targets.shape[2:],
-<<<<<<< HEAD
-=======
         kl_type=config.kl_params.loss_type,
->>>>>>> f0fcc89c
     )
     musplit_kl = _get_kl_divergence_loss_musplit(
         topdown_data=td_data,
         img_shape=targets.shape[2:],
-<<<<<<< HEAD
-=======
         kl_type=config.kl_params.loss_type,
->>>>>>> f0fcc89c
     )
     kl_loss = (
         config.denoisplit_weight * denoisplit_kl + config.musplit_weight * musplit_kl
     )
     # TODO `kl_weight` is hardcoded (???)
     kl_loss = config.kl_weight * kl_loss
-<<<<<<< HEAD
 
     net_loss = recons_loss + kl_loss
     output = {
@@ -655,8 +579,6 @@
         free_bits_coeff=config.kl_params.free_bits_coeff,
         img_shape=targets.shape[2:]
     ) * kl_weight
-=======
->>>>>>> f0fcc89c
 
     net_loss = recons_loss + kl_loss
     output = {

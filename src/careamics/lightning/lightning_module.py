"""CAREamics Lightning module."""

from typing import Any, Callable, Optional, Union

import numpy as np
import pytorch_lightning as L
from torch import Tensor, nn

from careamics.config import FCNAlgorithmConfig, VAEAlgorithmConfig
from careamics.config.support import (
    SupportedAlgorithm,
    SupportedArchitecture,
    SupportedLoss,
    SupportedOptimizer,
    SupportedScheduler,
)
from careamics.config.tile_information import TileInformation
from careamics.losses import loss_factory
from careamics.models.lvae.likelihoods import (
    GaussianLikelihood,
    NoiseModelLikelihood,
    likelihood_factory,
)
from careamics.models.lvae.noise_models import (
    GaussianMixtureNoiseModel,
    MultiChannelNoiseModel,
    noise_model_factory,
)
from careamics.models.model_factory import model_factory
from careamics.transforms import Denormalize, ImageRestorationTTA
from careamics.utils.metrics import RunningPSNR, scale_invariant_psnr
from careamics.utils.torch_utils import get_optimizer, get_scheduler

NoiseModel = Union[GaussianMixtureNoiseModel, MultiChannelNoiseModel]


class FCNModule(L.LightningModule):
    """
    CAREamics Lightning module.

    This class encapsulates the PyTorch model along with the training, validation,
    and testing logic. It is configured using an `AlgorithmModel` Pydantic class.

    Parameters
    ----------
    algorithm_config : AlgorithmModel or dict
        Algorithm configuration.

    Attributes
    ----------
    model : torch.nn.Module
        PyTorch model.
    loss_func : torch.nn.Module
        Loss function.
    optimizer_name : str
        Optimizer name.
    optimizer_params : dict
        Optimizer parameters.
    lr_scheduler_name : str
        Learning rate scheduler name.
    """

    def __init__(self, algorithm_config: Union[FCNAlgorithmConfig, dict]) -> None:
        """Lightning module for CAREamics.

        This class encapsulates the a PyTorch model along with the training, validation,
        and testing logic. It is configured using an `AlgorithmModel` Pydantic class.

        Parameters
        ----------
        algorithm_config : AlgorithmModel or dict
            Algorithm configuration.
        """
        super().__init__()
        # if loading from a checkpoint, AlgorithmModel needs to be instantiated
        if isinstance(algorithm_config, dict):
            algorithm_config = FCNAlgorithmConfig(**algorithm_config)

        # create model and loss function
        self.model: nn.Module = model_factory(algorithm_config.model)
        self.loss_func = loss_factory(algorithm_config.loss)

        # save optimizer and lr_scheduler names and parameters
        self.optimizer_name = algorithm_config.optimizer.name
        self.optimizer_params = algorithm_config.optimizer.parameters
        self.lr_scheduler_name = algorithm_config.lr_scheduler.name
        self.lr_scheduler_params = algorithm_config.lr_scheduler.parameters

    def forward(self, x: Any) -> Any:
        """Forward pass.

        Parameters
        ----------
        x : Any
            Input tensor.

        Returns
        -------
        Any
            Output tensor.
        """
        return self.model(x)

    def training_step(self, batch: Tensor, batch_idx: Any) -> Any:
        """Training step.

        Parameters
        ----------
        batch : torch.Tensor
            Input batch.
        batch_idx : Any
            Batch index.

        Returns
        -------
        Any
            Loss value.
        """
        # TODO can N2V be simplified by returning mask*original_patch
        x, *aux = batch
        out = self.model(x)
        loss = self.loss_func(out, *aux)
        self.log(
            "train_loss", loss, on_step=True, on_epoch=True, prog_bar=True, logger=True
        )
        return loss

    def validation_step(self, batch: Tensor, batch_idx: Any) -> None:
        """Validation step.

        Parameters
        ----------
        batch : torch.Tensor
            Input batch.
        batch_idx : Any
            Batch index.
        """
        x, *aux = batch
        out = self.model(x)
        val_loss = self.loss_func(out, *aux)

        # log validation loss
        self.log(
            "val_loss",
            val_loss,
            on_step=False,
            on_epoch=True,
            prog_bar=True,
            logger=True,
        )

    def predict_step(self, batch: Tensor, batch_idx: Any) -> Any:
        """Prediction step.

        Parameters
        ----------
        batch : torch.Tensor
            Input batch.
        batch_idx : Any
            Batch index.

        Returns
        -------
        Any
            Model output.
        """
        # TODO refactor when redoing datasets
        # hacky way to determine if it is PredictDataModule, otherwise there is a
        # circular import to solve with isinstance
        from_prediction = hasattr(self._trainer.datamodule, "tiled")
        is_tiled = (
            len(batch) > 1
            and isinstance(batch[1], list)
            and isinstance(batch[1][0], TileInformation)
        )

        if is_tiled:
            x, *aux = batch
        else:
            x = batch
            aux = []

        # apply test-time augmentation if available
        # TODO: probably wont work with batch size > 1
        if (
            from_prediction
            and self._trainer.datamodule.prediction_config.tta_transforms
        ):
            tta = ImageRestorationTTA()
            augmented_batch = tta.forward(x)  # list of augmented tensors
            augmented_output = []
            for augmented in augmented_batch:
                augmented_pred = self.model(augmented)
                augmented_output.append(augmented_pred)
            output = tta.backward(augmented_output)
        else:
            output = self.model(x)

        # Denormalize the output
        # TODO incompatible API between predict and train datasets
        denorm = Denormalize(
            image_means=(
                self._trainer.datamodule.predict_dataset.image_means
                if from_prediction
                else self._trainer.datamodule.train_dataset.image_stats.means
            ),
            image_stds=(
                self._trainer.datamodule.predict_dataset.image_stds
                if from_prediction
                else self._trainer.datamodule.train_dataset.image_stats.stds
            ),
        )
        denormalized_output = denorm(patch=output.cpu().numpy())

        if len(aux) > 0:  # aux can be tiling information
            return denormalized_output, *aux
        else:
            return denormalized_output

    def configure_optimizers(self) -> Any:
        """Configure optimizers and learning rate schedulers.

        Returns
        -------
        Any
            Optimizer and learning rate scheduler.
        """
        # instantiate optimizer
        optimizer_func = get_optimizer(self.optimizer_name)
        optimizer = optimizer_func(self.model.parameters(), **self.optimizer_params)

        # and scheduler
        scheduler_func = get_scheduler(self.lr_scheduler_name)
        scheduler = scheduler_func(optimizer, **self.lr_scheduler_params)

        return {
            "optimizer": optimizer,
            "lr_scheduler": scheduler,
            "monitor": "val_loss",  # otherwise triggers MisconfigurationException
        }


class VAEModule(L.LightningModule):
    """
    CAREamics Lightning module.

    This class encapsulates the a PyTorch model along with the training, validation,
    and testing logic. It is configured using an `AlgorithmModel` Pydantic class.

    Parameters
    ----------
    algorithm_config : Union[VAEAlgorithmConfig, dict]
        Algorithm configuration.

    Attributes
    ----------
    model : nn.Module
        PyTorch model.
    loss_func : nn.Module
        Loss function.
    optimizer_name : str
        Optimizer name.
    optimizer_params : dict
        Optimizer parameters.
    lr_scheduler_name : str
        Learning rate scheduler name.
    """

    def __init__(self, algorithm_config: Union[VAEAlgorithmConfig, dict]) -> None:
        """Lightning module for CAREamics.

        This class encapsulates the a PyTorch model along with the training, validation,
        and testing logic. It is configured using an `AlgorithmModel` Pydantic class.

        Parameters
        ----------
        algorithm_config : Union[AlgorithmModel, dict]
            Algorithm configuration.
        """
        super().__init__()
        # if loading from a checkpoint, AlgorithmModel needs to be instantiated
        self.algorithm_config = (
            VAEAlgorithmConfig(**algorithm_config)
            if isinstance(algorithm_config, dict)
            else algorithm_config
        )

        # TODO: log algorithm config
        # self.save_hyperparameters(self.algorithm_config.model_dump())

        # create model
        self.model: nn.Module = model_factory(self.algorithm_config.model)

        # create loss function
<<<<<<< HEAD
        self.noise_model: NoiseModel = noise_model_factory(
            self.algorithm_config.noise_model
        )
        self.noise_model_likelihood: Optional[NoiseModelLikelihood] = (
            likelihood_factory(
                self.algorithm_config.noise_model_likelihood,
                noise_model=self.noise_model,
            )
        )
        self.gaussian_likelihood: Optional[GaussianLikelihood] = likelihood_factory(
            self.algorithm_config.gaussian_likelihood
        )
=======
        self.noise_model: Optional[NoiseModel] = noise_model_factory(
            self.algorithm_config.noise_model
        )

        self.noise_model_likelihood: Optional[NoiseModelLikelihood] = (
            likelihood_factory(
                config=self.algorithm_config.noise_model_likelihood,
                noise_model=self.noise_model,
            )
        )

        self.gaussian_likelihood: Optional[GaussianLikelihood] = likelihood_factory(
            self.algorithm_config.gaussian_likelihood
        )

>>>>>>> f0fcc89c
        self.loss_parameters = self.algorithm_config.loss
        self.loss_func = loss_factory(self.algorithm_config.loss.loss_type)

        # save optimizer and lr_scheduler names and parameters
        self.optimizer_name = self.algorithm_config.optimizer.name
        self.optimizer_params = self.algorithm_config.optimizer.parameters
        self.lr_scheduler_name = self.algorithm_config.lr_scheduler.name
        self.lr_scheduler_params = self.algorithm_config.lr_scheduler.parameters

        # initialize running PSNR
        self.running_psnr = [
            RunningPSNR() for _ in range(self.algorithm_config.model.output_channels)
        ]

    def forward(self, x: Tensor) -> tuple[Tensor, Tensor, dict[str, Any]]:
        """Forward pass.

        Parameters
        ----------
        x : Tensor
            Input tensor of shape (B, (1 + n_LC), [Z], Y, X), where n_LC is the
            number of lateral inputs.

        Returns
        -------
        tuple[Tensor, Tensor, dict[str, Any]]
            A tuple with:
            - the remixed tensor (for λSplit).
            - the output tensor of the LVAE decoder.
            - additional data from the top-down pass.
        """
        return self.model(x)  # TODO Different model can have more than one output

    def training_step(
        self, batch: tuple[Tensor, Tensor], batch_idx: Any
    ) -> Optional[dict[str, Tensor]]:
        """Training step.

        Parameters
        ----------
        batch : tuple[Tensor, Tensor]
            Input batch. It is a tuple with the input tensor and the target tensor.
            The input tensor has shape (B, (1 + n_LC), [Z], Y, X), where n_LC is the
            number of lateral inputs. The target tensor has shape (B, C, [Z], Y, X),
            where C is the number of target channels (e.g., 1 in HDN, >1 in
            muSplit/denoiSplit).
        batch_idx : Any
            Batch index.

        Returns
        -------
        Any
            Loss value.
        """
        x, target = batch
        if self.model.algorithm_type == "unsupervised":
            target = x

        # Forward pass
        out = self.model(x)

        # Update loss parameters
        self.loss_parameters.kl_params.current_epoch = self.current_epoch

        # Compute loss
        loss = self.loss_func(
            model_outputs=out,
            targets=target,
            config=self.loss_parameters,
            gaussian_likelihood=self.gaussian_likelihood,
            noise_model_likelihood=self.noise_model_likelihood,
        )

        # Logging
        # TODO: implement a separate logging method?
        self.log_dict(loss, on_step=True, on_epoch=True)
        # self.log("lr", self, on_epoch=True)
        return loss

    def validation_step(self, batch: tuple[Tensor, Tensor], batch_idx: Any) -> None:
        """Validation step.

        Parameters
        ----------
        batch : tuple[Tensor, Tensor]
            Input batch. It is a tuple with the input tensor and the target tensor.
            The input tensor has shape (B, (1 + n_LC), [Z], Y, X), where n_LC is the
            number of lateral inputs. The target tensor has shape (B, C, [Z], Y, X),
            where C is the number of target channels (e.g., 1 in HDN, >1 in
            muSplit/denoiSplit).
        batch_idx : Any
            Batch index.
        """
        x, target = batch
        if self.model.algorithm_type == "unsupervised":
            target = x

        # Forward pass
        out = self.model(x)

        # Compute loss
        loss = self.loss_func(
            model_outputs=out,
            targets=target,
            config=self.loss_parameters,
            gaussian_likelihood=self.gaussian_likelihood,
            noise_model_likelihood=self.noise_model_likelihood,
        )

        # Logging
        # Rename val_loss dict
        loss = {"_".join(["val", k]): v for k, v in loss.items()}
        self.log_dict(loss, on_epoch=True, prog_bar=True)
        if self.model.algorithm_type == "supervised":
            curr_psnr = self.compute_val_psnr(out, target)
            for i, psnr in enumerate(curr_psnr):
                self.log(f"val_psnr_ch{i+1}_batch", psnr, on_epoch=True)

    def on_validation_epoch_end(self) -> None:
        """Validation epoch end."""
        if self.model.algorithm_type == "supervised":
            psnr_ = self.reduce_running_psnr()
            if psnr_ is not None:
                self.log("val_psnr", psnr_, on_epoch=True, prog_bar=True)
            else:
                self.log("val_psnr", 0.0, on_epoch=True, prog_bar=True)

    def predict_step(self, batch: Tensor, batch_idx: Any) -> Any:
        """Prediction step.

        Parameters
        ----------
        batch : Tensor
            Input batch.
        batch_idx : Any
            Batch index.

        Returns
        -------
        Any
            Model output.
        """
        if self._trainer.datamodule.tiled:
            x, *aux = batch
        else:
            x = batch
            aux = []

        # apply test-time augmentation if available
        # TODO: probably wont work with batch size > 1
        if self._trainer.datamodule.prediction_config.tta_transforms:
            tta = ImageRestorationTTA()
            augmented_batch = tta.forward(x)  # list of augmented tensors
            augmented_output = []
            for augmented in augmented_batch:
                augmented_pred = self.model(augmented)
                augmented_output.append(augmented_pred)
            output = tta.backward(augmented_output)
        else:
            output = self.model(x)

        # Denormalize the output
        denorm = Denormalize(
            image_means=self._trainer.datamodule.predict_dataset.image_means,
            image_stds=self._trainer.datamodule.predict_dataset.image_stds,
        )
        denormalized_output = denorm(patch=output.cpu().numpy())

        if len(aux) > 0:  # aux can be tiling information
            return denormalized_output, *aux
        else:
            return denormalized_output

    def configure_optimizers(self) -> Any:
        """Configure optimizers and learning rate schedulers.

        Returns
        -------
        Any
            Optimizer and learning rate scheduler.
        """
        # instantiate optimizer
        optimizer_func = get_optimizer(self.optimizer_name)
        optimizer = optimizer_func(self.model.parameters(), **self.optimizer_params)

        # and scheduler
        scheduler_func = get_scheduler(self.lr_scheduler_name)
        scheduler = scheduler_func(optimizer, **self.lr_scheduler_params)

        return {
            "optimizer": optimizer,
            "lr_scheduler": scheduler,
            "monitor": "val_loss",  # otherwise triggers MisconfigurationException
        }

    # TODO: find a way to move the following methods to a separate module
    # TODO: this same operation is done in many other places, like in loss_func
    # should we refactor LadderVAE so that it already outputs
    # tuple(`mean`, `logvar`, `td_data`)?
    def get_reconstructed_tensor(
        self, model_outputs: tuple[Tensor, dict[str, Any]]
    ) -> Tensor:
        """Get the reconstructed tensor from the LVAE model outputs.

        Parameters
        ----------
        model_outputs : tuple[Tensor, Tensor, dict[str, Any]]
            Model outputs. It is a tuple with a tensor for the remixed ouput,
            the predicted mean with (optionally) logvar, and the top-down data dict.

        Returns
        -------
        Tensor
            Reconstructed tensor, i.e., the predicted mean.
        """
        predictions, _, _ = model_outputs
        if self.model.predict_logvar is None:
            return predictions
        elif self.model.predict_logvar == "pixelwise":
            return predictions.chunk(2, dim=1)[0]

    def compute_val_psnr(
        self,
        model_output: tuple[Tensor, dict[str, Any]],
        target: Tensor,
        psnr_func: Callable = scale_invariant_psnr,
    ) -> list[float]:
        """Compute the PSNR for the current validation batch.

        Parameters
        ----------
        model_output : tuple[Tensor, dict[str, Any]]
            Model output, a tuple with the predicted mean and (optionally) logvar,
            and the top-down data dictionary.
        target : Tensor
            Target tensor.
        psnr_func : Callable, optional
            PSNR function to use, by default `scale_invariant_psnr`.

        Returns
        -------
        list[float]
            PSNR for each channel in the current batch.
        """
        out_channels = target.shape[1]

        # get the reconstructed image
        recons_img = self.get_reconstructed_tensor(model_output)

        # update running psnr
        for i in range(out_channels):
            self.running_psnr[i].update(rec=recons_img[:, i], tar=target[:, i])

        # compute psnr for each channel in the current batch
        # TODO: this doesn't need do be a method of this class
        # and hence can be moved to a separate module
        return [
            psnr_func(
                gt=target[:, i].clone().detach().cpu().numpy(),
                pred=recons_img[:, i].clone().detach().cpu().numpy(),
            )
            for i in range(out_channels)
        ]

    def reduce_running_psnr(self) -> Optional[float]:
        """Reduce the running PSNR statistics and reset the running PSNR.

        Returns
        -------
        Optional[float]
            Running PSNR averaged over the different output channels.
        """
        psnr_arr = []  # type: ignore
        for i in range(len(self.running_psnr)):
            psnr = self.running_psnr[i].get()
            if psnr is None:
                psnr_arr = None  # type: ignore
                break
            psnr_arr.append(psnr.cpu().numpy())
            self.running_psnr[i].reset()
            # TODO: this line forces it to be a method of this class
            # alternative is returning also the reset `running_psnr`
        if psnr_arr is not None:
            psnr = np.mean(psnr_arr)
        return psnr


# TODO: make this LVAE compatible (?)
def create_careamics_module(
    algorithm: Union[SupportedAlgorithm, str],
    loss: Union[SupportedLoss, str],
    architecture: Union[SupportedArchitecture, str],
    model_parameters: Optional[dict] = None,
    optimizer: Union[SupportedOptimizer, str] = "Adam",
    optimizer_parameters: Optional[dict] = None,
    lr_scheduler: Union[SupportedScheduler, str] = "ReduceLROnPlateau",
    lr_scheduler_parameters: Optional[dict] = None,
) -> Union[FCNModule, VAEModule]:
    """Create a CAREamics Lightning module.

    This function exposes parameters used to create an AlgorithmModel instance,
    triggering parameters validation.

    Parameters
    ----------
    algorithm : SupportedAlgorithm or str
        Algorithm to use for training (see SupportedAlgorithm).
    loss : SupportedLoss or str
        Loss function to use for training (see SupportedLoss).
    architecture : SupportedArchitecture or str
        Model architecture to use for training (see SupportedArchitecture).
    model_parameters : dict, optional
        Model parameters to use for training, by default {}. Model parameters are
        defined in the relevant `torch.nn.Module` class, or Pyddantic model (see
        `careamics.config.architectures`).
    optimizer : SupportedOptimizer or str, optional
        Optimizer to use for training, by default "Adam" (see SupportedOptimizer).
    optimizer_parameters : dict, optional
        Optimizer parameters to use for training, as defined in `torch.optim`, by
        default {}.
    lr_scheduler : SupportedScheduler or str, optional
        Learning rate scheduler to use for training, by default "ReduceLROnPlateau"
        (see SupportedScheduler).
    lr_scheduler_parameters : dict, optional
        Learning rate scheduler parameters to use for training, as defined in
        `torch.optim`, by default {}.

    Returns
    -------
    CAREamicsModule
        CAREamics Lightning module.
    """
    # create a AlgorithmModel compatible dictionary
    if lr_scheduler_parameters is None:
        lr_scheduler_parameters = {}
    if optimizer_parameters is None:
        optimizer_parameters = {}
    if model_parameters is None:
        model_parameters = {}
    algorithm_configuration: dict[str, Any] = {
        "algorithm": algorithm,
        "loss": loss,
        "optimizer": {
            "name": optimizer,
            "parameters": optimizer_parameters,
        },
        "lr_scheduler": {
            "name": lr_scheduler,
            "parameters": lr_scheduler_parameters,
        },
    }
    model_configuration = {"architecture": architecture}
    model_configuration.update(model_parameters)

    # add model parameters to algorithm configuration
    algorithm_configuration["model"] = model_configuration

    # call the parent init using an AlgorithmModel instance
    algorithm_str = algorithm_configuration["algorithm"]
    if algorithm_str in FCNAlgorithmConfig.get_compatible_algorithms():
        return FCNModule(FCNAlgorithmConfig(**algorithm_configuration))
    else:
        raise NotImplementedError(
            f"Model {algorithm_str} is not implemented or unknown."
        )<|MERGE_RESOLUTION|>--- conflicted
+++ resolved
@@ -292,20 +292,6 @@
         self.model: nn.Module = model_factory(self.algorithm_config.model)
 
         # create loss function
-<<<<<<< HEAD
-        self.noise_model: NoiseModel = noise_model_factory(
-            self.algorithm_config.noise_model
-        )
-        self.noise_model_likelihood: Optional[NoiseModelLikelihood] = (
-            likelihood_factory(
-                self.algorithm_config.noise_model_likelihood,
-                noise_model=self.noise_model,
-            )
-        )
-        self.gaussian_likelihood: Optional[GaussianLikelihood] = likelihood_factory(
-            self.algorithm_config.gaussian_likelihood
-        )
-=======
         self.noise_model: Optional[NoiseModel] = noise_model_factory(
             self.algorithm_config.noise_model
         )
@@ -321,7 +307,6 @@
             self.algorithm_config.gaussian_likelihood
         )
 
->>>>>>> f0fcc89c
         self.loss_parameters = self.algorithm_config.loss
         self.loss_func = loss_factory(self.algorithm_config.loss.loss_type)
 
